"""
Fabric file for installing NGAS servers

Test deployment on EC2 is simple as it only runs on one server
fab test_deploy

The tasks can be used individually and thus allow installations in very
diverse situations.

For a full deployment use the command

fab --set postfix=False -f machine-setup/deploy.py test_deploy

For a local installation under a normal user without sudo access

fab -u `whoami` -H <IP address> -f machine-setup/deploy.py user_deploy

For a remote installation under non-default user ngas-user using a
non-default source directory for the installation you can use. This
installation is using a different (sudo) user on the target machine
to run the installation.

fab -u sudo_user -H <IP address> -f machine-setup/deploy.py user_deploy --set APP_USERS=ngas-user,src_dir=/tmp/ngas_test
"""
import glob

import boto, boto.ec2
import os
import time, urllib, inspect

from fabric.api import put, env, require, local, task
from fabric.api import run as frun
from fabric.api import sudo as fsudo
from fabric.context_managers import cd, hide, settings, warn_only
from fabric.contrib.console import confirm
from fabric.contrib.files import append, sed, comment
from fabric.contrib.project import rsync_project
from fabric.decorators import task, serial
from fabric.operations import prompt
from fabric.utils import puts, abort, fastprint
from fabric.exceptions import NetworkError
from fabric.colors import *

# FILTER = 'The cray-mpich2 module is now deprecated and will be removed in a future release.\r\r\nPlease use the cray-mpich module.'

def run(*args, **kwargs):
    with hide('running'):
        FILTER = frun('echo')  # This should not return anything
    com = list(args)[0]
    com = 'unset PYTHONPATH; {0}'.format(com)
    res = frun(com, **kwargs)
    res = res.replace(FILTER,'')
#     res = res.replace('\n','')
#     res = res.replace('\r','')
    return res

def sudo(*args, **kwargs):
    with hide('running'):
        FILTER = frun('echo')  # This should not return anything
    com = list(args)[0]
    com = 'unset PYTHONPATH; {0}'.format(com)
    res = fsudo(com, **kwargs)
    res = res.replace(FILTER, '')
    res = res.replace('\n','')
    res = res.replace('\r','')
    return res

#Defaults
thisDir = os.path.dirname(os.path.realpath(__file__))

#### This should be replaced by another key and security group
AWS_REGION = 'us-east-1'
AWS_PROFILE = 'NGAS'
KEY_NAME = 'icrar_ngas'
AWS_KEY = os.path.expanduser('~/.ssh/{0}.pem'.format(KEY_NAME))
SECURITY_GROUPS = ['NGAS'] # Security group allows SSH and other ports


BRANCH = 'master'    # this is controlling which branch is used in git clone
USERNAME = 'ec2-user'
POSTFIX = False
AMI_IDs = {
           'Amazon':'ami-7c807d14', 
           'CentOS': 'ami-8997afe0',
           'Old_CentOS':'ami-aecd60c7', 
           'SLES-SP2':'ami-e8084981',
           'SLES-SP3':'ami-c08fcba8'
           }
AMI_NAME = 'Amazon'
AMI_ID = AMI_IDs[AMI_NAME]
INSTANCE_NAME = 'NGAS_{0}'
INSTANCE_TYPE = 't1.micro'
INSTANCES_FILE = os.path.expanduser('~/.aws/aws_instances')
ELASTIC_IP = 'False'
USERS = ['ngas']
APP_PYTHON_VERSION = '2.7'
APP_PYTHON_URL = 'https://www.python.org/ftp/python/2.7.9/Python-2.7.9.tgz'
APP_DIR = 'ngas_rt' #NGAS runtime directory
INIT_SRC_T = '{0}/src/ngamsStartup/ngamsServer.init.sh' # Template for init source file.
INIT_TRG = '/etc/init.d/ngamsServer'
APP_CONF = 'ngamsServer.conf'
MACPORT_DIR = '/opt/local' # The directory under which 'port' installs stuff

# the following can be set on the command line in order to clone from git.
GITUSER = '' 
GITREPO = ''
# GITUSER = 'icrargit'
# GITREPO = 'gitsrv.icrar.org:ngas'

SUPPORTED_OS_LINUX = [
                      'Amazon Linux',
                      'Amazon',
                      'CentOS',
                      'Ubuntu',
                      'Debian',
                      'Suse',
                      'SUSE',
                      'SLES-SP2',
                      'SLES-SP3'
]

SUPPORTED_OS_MAC = [
                    'Darwin',
]

SUPPORTED_OS = []
SUPPORTED_OS.extend(SUPPORTED_OS_LINUX)
SUPPORTED_OS.extend(SUPPORTED_OS_MAC)

YUM_PACKAGES = [
   'python27-devel',
   'python-devel',
   'git',
   'autoconf',
   'libtool',
   'zlib-devel',
   'db4-devel',
   'libdb-devel',
   'gdbm-devel',
   'readline-devel',
   'sqlite-devel',
   'make',
   'gcc',
   'postfix',
   'openssl-devel.x86_64',
   'wget.x86_64',
   'postgresql-devel.x86_64',
   'patch',
]

APT_PACKAGES = [
        'libtool',
        'autoconf',
        'zlib1g-dbg',
        'libzlcore-dev',
        'libdb-dev',
        'libgdbm-dev',
        'libreadline-dev',
        'libssl-dev',
        'sqlite3',
        'libsqlite3-dev',
        'postgresql-client',
        'patch',
        'python-dev',
        'libdb5.3-dev',
                ]

SLES_PACKAGES = [
                 'git',
                 'automake',
                 'autoconf',
                 'libtool',
                 'zlib',
                 'zlib-devel',
                 'gdbm-devel',
                 'readline-devel',
                 'sqlite3-devel',
                 'make',
                 'postfix',
                 'openssl-devel',
                 'wget',
                 'libdb-4_5',
                 'libdb-4_5-devel',
                 'gcc',
                 'postgresql-devel',
                 'patch'
                 ]

BREW_PACKAGES = [
                 'wget',
                 'berkeley-db',
                 'libtool',
                 'automake',
                 'autoconf'
                 ]

PORT_PACKAGES = [
                 'wget',
                 'db60',
                 'libtool',
                 'automake',
                 'autoconf',
                 ]


PYTHON_PACKAGES = [
        'zc.buildout',
        'pycrypto',
        'paramiko',
        'Fabric',
        'boto',
        'markup',
        'egenix-mx-base',
        'bsddb3',
        'bottle',
        ]


PUBLIC_KEYS = os.path.expanduser('~/.ssh')
# WEB_HOST = 0
# UPLOAD_HOST = 1
# DOWNLOAD_HOST = 2

def set_env():
<<<<<<< HEAD
=======

    # Avoid multiple calls taking effect, one is enough
    if env.has_key('environment_already_set'): 
        if check_command('wget'): # first time set_env is called wget might not yet be available
            get_instance_id()
        else:
            env.instance_id = 'UNKNOWN'
        return  # already done

>>>>>>> 758d6a1d
    # set environment to default for EC2, if not specified on command line.

    # puts(env)
    env.keepalive = 15
    env.connection_attempts = 5
    if not env.has_key('GITUSER') or not env.GITUSER:
        env.GITUSER = GITUSER
    if not env.has_key('GITREPO') or not env.GITREPO:
        env.GITREPO = GITREPO
    if not env.has_key('BRANCH') or not env.BRANCH:
        env.BRANCH = BRANCH
    if not env.has_key('postfix') or not env.postfix:
        env.postfix = POSTFIX
    if not env.has_key('user') or not env.user:
        env.user = USERNAME
    if not env.has_key('APP_USERS') or not env.APP_USERS:
        env.APP_USERS = USERS
    if type(env.APP_USERS) == type(''): # if its just a string
        print "USERS preset to {0}".format(env.APP_USERS)
        env.APP_USERS = [env.APP_USERS] # change the type
    if not env.has_key('HOME') or env.HOME[0] == '~' or not env.HOME:
        with settings(user = env.APP_USERS[0]):
            env.HOME = run("echo $HOME") # always set to $HOME of APP_USERS[0]
                    
    if not env.has_key('src_dir') or not env.src_dir:
        env.src_dir = thisDir + '/../'
    if not env.has_key('hosts') or env.hosts:
        env.hosts = [env.host_string]
    if not env.has_key('PREFIX') or env.PREFIX[0] == '~' or not env.PREFIX:
        env.PREFIX = env.HOME
    if not env.has_key('APP_CONF') or not env.APP_CONF:
        env.APP_CONF = APP_CONF
    if not env.has_key('APP_DIR_ABS') or env.APP_DIR_ABS[0] == '~' \
    or not env.APP_DIR_ABS:
        env.APP_DIR_ABS = '{0}/{1}'.format(env.PREFIX, APP_DIR)
        env.APP_DIR = APP_DIR
    else:
        env.APP_DIR = env.APP_DIR_ABS.split('/')[-1]
    if not env.has_key('INIT_SRC') or not env.INIT_SRC:
        env.INIT_SRC = INIT_SRC_T.format(env.APP_DIR_ABS)
    if not env.has_key('AWS_PROFILE') or not env.AWS_PROFILE:
        env.AWS_PROFILE = AWS_PROFILE
    if not env.has_key('INIT_TRG') or not env.INIT_TRG:
        env.INIT_TRG = INIT_TRG
    if not env.has_key('force') or not env.force:
        env.force = 0
    if not env.has_key('standalone') or not env.standalone:
        env.standalone = 0
    if not env.has_key('AMI_NAME') or not env.AMI_NAME:
        env.AMI_NAME = 'Amazon'
    if env.AMI_NAME in ['CentOS', 'SLES']:
        env.user = 'root'
    get_linux_flavor()

    env.nprocs = 1
    if env.linux_flavor in SUPPORTED_OS_LINUX:
        env.nprocs = int(run('grep -c processor /proc/cpuinfo'))

    puts("""Environment:
            USER:              {0};
            Key file:          {1};
            hosts:             {2};
            host_string:       {3};
            postfix:           {4};
            HOME:              {8};
            APP_DIR_ABS:       {5};
            APP_DIR:           {6};
            USERS:             {7};
            PREFIX:            {9};
            SRC_DIR:          {10};
            BRANCH:           {11};
            instance_id:      {12};
            """.\
            format(env.user, env.key_filename, env.hosts,
                   env.host_string, env.postfix, env.APP_DIR_ABS,
                   env.APP_DIR, env.APP_USERS, env.HOME, env.PREFIX,
                   env.src_dir, env.BRANCH, env.instance_id))



@task
def whatsmyip():
    """
    Returns the external IP address of the host running fab.
    
    NOTE: This is only used for EC2 setups, thus it is assumed
    that the host is on-line.
    """
    puts(blue("\n***** Entering task {0} *****\n".format(inspect.stack()[0][3])))
    whatismyip = 'http://bot.whatismyipaddress.com/'
    myip = urllib.urlopen(whatismyip).readlines()[0]
    puts(green('IpAddress = "{0}"'.format(myip)))

    return myip

@task
def check_ssh():
    """
    Check availability of SSH on HOST
    """
    puts(blue("\n***** Entering task {0} *****\n".format(inspect.stack()[0][3])))

    if not env.has_key('key_filename') or not env.key_filename:
        env.key_filename = AWS_KEY
    else:
        puts(red("SSH key_filename: {0}".format(env.key_filename)))        
    if not env.has_key('user') or not env.user:
        env.user = USERNAME
    else:
        puts(red("SSH user name: {0}".format(env.user)))                

    ssh_available = False
    ntries = 10
    tries = 0
    t_sleep = 30
    while tries < ntries and not ssh_available:
        try:
            run("echo 'Is SSH working?'", combine_stderr=True)
            ssh_available = True
            puts(green("SSH is working!"))
        except NetworkError:
            puts(red("SSH is NOT working after {0} seconds!".format(str(tries*t_sleep))))
            tries += 1
            time.sleep(t_sleep)

@task
def create_key_pair():
    """
    Create the AWS_KEY if it does not exist already and copies it into ~/.ssh
    """
    puts(blue("\n***** Entering task {0} *****\n".format(inspect.stack()[0][3])))
    if not env.has_key('AWS_PROFILE') or not env.AWS_PROFILE:
        env.AWS_PROFILE = AWS_PROFILE
    conn = boto.ec2.connect_to_region(AWS_REGION, profile_name=env.AWS_PROFILE)
    kp = None
    if not conn.get_key_pair(KEY_NAME):
        kp = conn.create_key_pair(KEY_NAME)
        puts(green("\n******** KEY_PAIR created!********\n"))
    if not os.path.exists(os.path.expanduser(AWS_KEY)):
        if not kp:
            kp = conn.get_key_pair(KEY_NAME)
        puts(green("\n******** KEY_PAIR retrieved********\n"))
        kp.save('~/.ssh/')
        puts(green("\n******** KEY_PAIR written!********\n"))
    puts(green("\n******** Task {0} finished!********\n".\
        format(inspect.stack()[0][3])))
    conn.close()
    return
    



def create_instance(names, use_elastic_ip, public_ips):
    """Create the EC2 instance

    :param names: the name to be used for this instance
    :type names: list of strings
    :param boolean use_elastic_ip: is this instance to use an Elastic IP address

    :rtype: string
    :return: The public host name of the AWS instance
    """

    puts('Creating instances {0} [{1}:{2}]'.format(names, use_elastic_ip, public_ips))
    number_instances = len(names)
    if number_instances != len(public_ips):
        abort('The lists do not match in length')

    # This relies on a ~/.boto file holding the '<aws access key>', '<aws secret key>'
    conn = boto.ec2.connect_to_region(AWS_REGION, profile_name=env.AWS_PROFILE)

    if use_elastic_ip:
        # Disassociate the public IP
        for public_ip in public_ips:
            if not conn.disassociate_address(public_ip=public_ip):
                abort('Could not disassociate the IP {0}'.format(public_ip))

    reservations = conn.run_instances(AMI_IDs[env.AMI_NAME], instance_type=INSTANCE_TYPE, \
                                    key_name=KEY_NAME, security_groups=SECURITY_GROUPS,\
                                    min_count=number_instances, max_count=number_instances)
    instances = reservations.instances
    # Sleep so Amazon recognizes the new instance
    for i in range(4):
        fastprint('.')
        time.sleep(5)

    # Are we running yet?
    iid = []
    for i in range(number_instances):
        iid.append(instances[i].id)

    stat = conn.get_all_instance_status(iid)
    running = [x.state_name=='running' for x in stat]
    puts('\nWaiting for instances to be fully available:\n')
    while sum(running) != number_instances:
        fastprint('.')
        time.sleep(5)
        stat = conn.get_all_instance_status(iid)
        running = [x.state_name=='running' for x in stat]
    puts('.') #enforce the line-end

    # Local user and host
    userAThost = os.environ['USER'] + '@' + whatsmyip()

    # Tag the instance
    for i in range(number_instances):
        conn.create_tags([instances[i].id], {'Name': names[i], 
                                             'Created By':userAThost,
                                             })

    # Associate the IP if needed
    if use_elastic_ip:
        for i in range(number_instances):
            puts('Current DNS name is {0}. About to associate the Elastic IP'.format(instances[i].dns_name))
            if not conn.associate_address(instance_id=instances[i].id, public_ip=public_ips[i]):
                abort('Could not associate the IP {0} to the instance {1}'.format(public_ips[i], instances[i].id))

    # Load the new instance data as the dns_name may have changed
    host_names = []
    for i in range(number_instances):
        instances[i].update(True)
        puts('Current DNS name is {0} after associating the Elastic IP'.format(instances[i].dns_name))
        puts('Instance ID is {0}'.format(instances[i].id))
        print blue('In order to terminate this instance you can call:')
        print blue('fab -f machine-setup/deploy.py terminate:instance_id={0}'.format(instances[i].id))
        host_names.append(str(instances[i].dns_name))

    # The instance is started, but not useable (yet)
    puts('Started the instance(s) now waiting for the SSH daemon to start.')
    env.host_string = host_names[0]
    check_ssh()
    return host_names


def to_boolean(choice, default=False):
    """Convert the yes/no to true/false

    :param choice: the text string input
    :type choice: string
    """
    valid = {"yes":True,   "y":True,  "ye":True,
             "no":False,     "n":False}
    choice_lower = choice.lower()
    if choice_lower in valid:
        return valid[choice_lower]
    return default


@task
def check_command(command):
    """
    Check existence of command remotely

    INPUT:
    command:  string

    OUTPUT:
    Boolean
    """
    puts(blue("\n***** Entering task {0} *****\n".format(inspect.stack()[0][3])))
    res = run('if command -v {0} &> /dev/null ;then command -v {0};else echo ;fi'.format(command))
    return res


def check_dir(directory):
    """
    Check existence of remote directory
    """
    res = run("""if [ -d {0} ]; then echo 1; else echo ; fi""".format(directory))
    return res


def check_path(path):
    """
    Check existence of remote path
    """
    res = run('if [ -e {0} ]; then echo 1; else echo 0; fi'.format(path))
    return res

@task
def check_python():
    """
    Check for the existence of correct version of python

    INPUT:
    None

    OUTPUT:
    path to python binary    string, could be empty string
    """
    puts(blue("\n***** Entering task {0} *****\n".format(inspect.stack()[0][3])))
    # Try whether there is already a local python installation for this user
    set_env()
    ppath = env.APP_DIR_ABS.split(env.APP_DIR)[0] + '/python' # make sure this is an absolute path
    ppath = check_command('{0}/bin/python{1}'.format(ppath, APP_PYTHON_VERSION))
    if ppath:
        env.PYTHON = ppath
        return ppath
    # Try python2.7 first
    ppath = check_command('python{0}'.format(APP_PYTHON_VERSION))
    if ppath:
        env.PYTHON = ppath
        return ppath

    # don't check for any other python, since we need to run
    # all the stuff with a version number.
#    elif check_command('python'):
#        res = run('python -V')
#        if res.find(APP_PYTHON_VERSION) >= 0:
#            return check_command('python')
#        else:
#            return ''
#    else:
#        return ''

def install_yum(package):
    """
    Install a package using YUM
    """
    errmsg = sudo('yum --assumeyes --quiet install {0}'.format(package),\
                   combine_stderr=True, warn_only=True)
    processCentOSErrMsg(errmsg)


def install_zypper(package):
    """
    Install a package using zypper (SLES)
    """
    sudo('zypper --non-interactive install {0}'.format(package),\
                   combine_stderr=True, warn_only=True)



def install_apt(package):
    """
    Install a package using APT

    NOTE: This requires sudo access
    """
    sudo('apt-get -qq -y install {0}'.format(package))


def install_brew(package):
    """
    Install a package using homebrew (Mac OSX)
    """
    with settings(warn_only=True):
        run('export HOMEBREW_NO_EMOJI=1; brew install {0} | grep -v "\%"'.format(package))


def install_port(package):
    """
    Install a package using macports (Mac OSX)
    """
    with settings(warn_only=True):
        run('sudo port install {0}'.format(package))


@task    
def install_homebrew():
    """
    Task to install homebrew on Mac OSX.
    
    NOTE: This should not be done if macports is installed already.
    """
    lf = get_linux_flavor()
    if lf != 'Darwin':
        puts(red("Potentially this is not a Mac OSX installation: {0}".format(lf)))
        raise(ValueError)
    if check_command('port'):
        puts(red('MacPorts is installed and it is not recommended to mix it with homebrew!!'))
        puts(red('Bailing out!'))
        raise(ValueError)
        return
    if not check_command('brew'):
        run('ruby -e "$(curl -fsSL https://raw.githubusercontent.com/Homebrew/install/master/install)"')
    else:
        puts(red('Homebrew is installed already! New installation not required.'))
    

def check_yum(package):
    """
    Check whether package is installed or not

    NOTE: requires sudo access to machine
    """
    with hide('stdout','running','stderr'):
        res = sudo('yum --assumeyes --quiet list installed {0}'.format(package), \
             combine_stderr=True, warn_only=True)
    #print res
    if res.find(package) > 0:
        print "Installed package {0}".format(package)
        return True
    else:
        print "NOT installed package {0}".format(package)
        return False


def check_apt(package):
    """
    Check whether package is installed using APT

    NOTE: This requires sudo access
    """
    # TODO
    with hide('stdout','running'):
        res = sudo('dpkg -L | grep {0}'.format(package))
    if res.find(package) > -1:
        print "Installed package {0}".format(package)
        return True
    else:
        print "NOT installed package {0}".format(package)
        return False

def check_brew_port():
    """
    Check for existence of homebrew or macports
    
    RETRUNS: string containing the installed package manager or None
    """
    if check_command('brew'):
        return 'brew'
    elif check_command('port'):
        return 'port'
    else:
        return None


def check_brew_cellar():
    """
    Find the brewing cellar (Mac OSX)
    """
    with hide('output'):
        cellar = run('brew config | grep HOMEBREW_CELLAR')
    return cellar.split(':')[1].strip()



def copy_public_keys():
    """
    Copy the public keys to the remote servers
    """
    env.list_of_users = []
    for file in glob.glob(PUBLIC_KEYS + '/*.pub'):
        filename = '.ssh/{0}'.format(os.path.basename(file))
        user, ext = os.path.splitext(filename)
        env.list_of_users.append(user)
        put(file, filename)

def virtualenv(command, **kwargs):
    """
    Just a helper function to execute commands in the virtualenv
    """
    env.activate = 'source {0}/bin/activate'.format(env.APP_DIR_ABS)
    with cd(env.APP_DIR_ABS):
        run(env.activate + '&&' + command, **kwargs)

def git_pull():
    """
    Updates the repository.
    TODO: This does not work outside iVEC. The current implementation
    is thus using a tar-file, copied over from the calling machine.
    """
    with cd(env.APP_DIR_ABS):
        sudo('git pull', user=env.user)

def git_clone():
    """
    Clones the APP repository.
    """
    copy_public_keys()
    with cd(env.APP_DIR_ABS):
        run('git clone {0}@{1} -b {2}'.format(env.GITUSER, env.GITREPO, env.BRANCH))


@task
def git_clone_tar(unpack=True):
    """
    Clones the repository into /tmp and packs it into a tar file

    TODO: This does not work outside iVEC. The current implementation
    is thus using a tar-file, copied over from the calling machine.
    """
    puts(blue("\n***** Entering task {0} *****\n".format(inspect.stack()[0][3])))
    set_env()
    egg_excl = ' '
    if env.GITREPO and env.GITUSER:
        local('cd /tmp && git clone {0}@{1} -b {2} {2}'.format(env.GITUSER, env.GITREPO, env.BRANCH))
        local('cd /tmp && mv {0} {1}'.format(env.BRANCH, env.APP_DIR))
        tar_dir = '/tmp/{0}'.format(env.APP_DIR)
        sdir = '/tmp'
    else:
        env.BRANCH = local('git rev-parse --abbrev-ref HEAD') # TODO: Fix the instance name!!
        tar_dir = '/tmp/'
        sdir = tar_dir
        local('cd {0} && ln -s {1} {2}'.format(tar_dir, env.src_dir, env.APP_DIR))
        tar_dir = tar_dir+'/'+env.APP_DIR+'/.'
    if not env.standalone:
        egg_excl = ' --exclude eggs.tar.gz '

    # create the tar
    local('cd {0} && tar -cjf ngas_tmp.tar.bz2 --exclude BIG_FILES \
            --exclude .git --exclude .s* --exclude .e* {2} {1}/.'.format(sdir, env.APP_DIR, egg_excl))
    tarfile = '{0}.tar.bz2'.format(env.APP_DIR)

    # transfer the tar file if not local
    if env.standalone != 0:
        testlist = ['localhost','127.0.0.1']
    else:
        testlist = ['localhost','127.0.0.1',whatsmyip()]
    if not env.host_string in testlist:
        put('{0}/ngas_tmp.tar.bz2'.format(sdir), '/tmp/{0}'.format(tarfile, env.APP_DIR_ABS))
        local('rm -rf /tmp/{0}'.format(env.APP_DIR))  # cleanup local git clone dir
    else: # if this is all local
        tarfile = 'ngas_tmp.tar.bz2'

    if unpack:
        # unpack the tar file remotely
        with cd(env.APP_DIR_ABS+'/..'):
            run('tar -xjf /tmp/{0}'.format(tarfile))


@task
def ngas_minimal_tar(transfer=True):
    """
    This function packs the minimal required parts of the NGAS source tree
    into a tar file and copies it to the remote site.
    """
    puts(blue("\n***** Entering task {0} *****\n".format(inspect.stack()[0][3])))
    set_env()
    parts = ['src',
             'cfg',
             'NGAS',
             'COPYRIGHT',
             'README',
             'INSTALL',
             'LICENSE',
             'VERSION',
             'bootstrap.py',
             'buildout.cfg',
             'doc',
             'hooks',
             'machine_setup',
             'setup.py',
             ]
    excludes = ['.git', '.s*', 
                ]
    exclude = ' --exclude ' + ' --exclude '.join(excludes)
    src_dir_rel = os.path.split(env.src_dir)[-1]
    local('cd {0}/.. && tar -czf /tmp/ngas_src.tar.gz {1} {2}'.format(env.src_dir, exclude, src_dir_rel))
    if transfer:
        put('/tmp/ngas_src.tar.gz','/tmp/ngas.tar.gz')
        run('cd {0} && tar --strip-components 1 -xzf /tmp/ngas.tar.gz'.format(env.APP_DIR_ABS))

def processCentOSErrMsg(errmsg):
    if (errmsg == None or len(errmsg) == 0):
        return
    if (errmsg == 'Error: Nothing to do'):
        return
    firstKey = errmsg.split()[0]
    if (firstKey == 'Error:'):
        abort(errmsg)

@task
def get_info():
    """
    Show login and termination info
    """
    set_env()
    puts(green('To login run:'))
    puts(red('$ ssh -i {0} {1}@{2}'.
        format(AWS_KEY, env.APP_USERS[0], env.host_string)))
    puts(green('To terminate this instance run: '))
    puts(red('$ fab terminate:{0}'.format(env.instance_id)))


@task
def get_linux_flavor():
    """
    Obtain and set the env variable linux_flavor
    """

    # Already ran through this method
    if env.has_key('linux_flavor'):
        return env.linux_flavor

    linux_flavor = None
    # Try lsb_release
    if check_command('lsb_release'):
        distributionId = run('lsb_release -i')
        if distributionId and distributionId.find(':') != -1:
            linux_flavor = distributionId.split(':')[1].strip()

    # Try python
    if not linux_flavor and check_command('python'):
        lf = run("python -c 'import platform; print platform.linux_distribution()[0]'")
        if lf:
            linux_flavor = lf.split()[0]

    # Try /etc/issue
    if not linux_flavor and check_path('/etc/issue') == '1':
        re = run('cat /etc/issue')
        issue = re.split()
        if issue:
            if issue[0] == 'CentOS' or issue[0] == 'Ubuntu' \
               or issue[0] == 'Debian':
                linux_flavor = issue[0]
            elif issue[0] == 'Amazon':
                linux_flavor = ' '.join(issue[:2])
            elif issue[2] == 'SUSE':
                linux_flavor = issue[2]

    # Try uname -s
    if not linux_flavor:
        linux_flavor = run('uname -s')

    # Sanitize
    if linux_flavor and type(linux_flavor) == type([]):
        linux_flavor = linux_flavor[0]

    # Final check
    if not linux_flavor or linux_flavor not in SUPPORTED_OS:
        puts('>>>>>>>>>>')
        puts('Target machine is running an unsupported or unkown Linux flavor: {0}.'.format(linux_flavor))
        puts('If you know better, please enter it below.')
        puts('Must be one of:')
        puts(' '.join(SUPPORTED_OS))
        linux_flavor = prompt('LINUX flavor: ')

    print "Remote machine running %s" % linux_flavor
    env.linux_flavor = linux_flavor
    return linux_flavor

@task
def get_instance_id():
    """
    Tasks retrieves the instance_id of the current instance internally.
    It alos sets the variable env.instance_id
    """
    puts(blue("\n***** Entering task {0} *****\n".format(inspect.stack()[0][3])))
    env.instance_id = run("wget -qO- http://169.254.169.254/latest/meta-data/instance-id")
    puts(green("\n******** Task {0} finished!********\n".\
        format(inspect.stack()[0][3])))
    return env.instance_id


@task
def system_install():
    """
    Perform the system installation part.

    NOTE: Most of this requires sudo access on the machine(s)
    """
    puts(blue("\n***** Entering task {0} *****\n".format(inspect.stack()[0][3])))
    set_env()

    # Install required packages
    linux_flavor = get_linux_flavor()
    if (linux_flavor in ['CentOS','Amazon Linux']):
         # Update the machine completely
        errmsg = sudo('yum --assumeyes --quiet update', combine_stderr=True, warn_only=True)
        processCentOSErrMsg(errmsg)
        for package in YUM_PACKAGES:
            install_yum(package)
        if linux_flavor == 'CentOS':
            sudo('/etc/init.d/iptables stop') # CentOS firewall blocks NGAS port!
    elif (linux_flavor in ['Ubuntu', 'Debian']):
        errmsg = sudo('apt-get -qq -y update', combine_stderr=True, warn_only=True)
        for package in APT_PACKAGES:
            install_apt(package)
    elif linux_flavor in ['SUSE','SLES-SP2', 'SLES-SP3', 'SLES']:
        errmsg = sudo('zypper -n -q patch', combine_stderr=True, warn_only=True)
        for package in SLES_PACKAGES:
            install_zypper(package)
    elif linux_flavor == 'Darwin':
        pkg_mgr = pkg_mgr_ensure()
        if pkg_mgr == 'brew':
            for package in BREW_PACKAGES:
                install_brew(package)
        elif pkg_mgr == 'port':
            for package in PORT_PACKAGES:
                install_port(package)     
    else:
        abort("Unsupported linux flavor detected: {0}".format(linux_flavor))
    puts(green("\n******** System packages installation COMPLETED!********\n"))

@task
def pkg_mgr_ensure():
    """
    Checks if either brew or port is installed. If none is it installs brew
    It then returns the package manager currently installed on the system
    """
    pkg_mgr = check_brew_port()
    if pkg_mgr == None:
        install_homebrew()
        pkg_mgr = 'brew'
    return pkg_mgr

@task
def system_check():
    """
    Check for existence of system level packages

    NOTE: This requires sudo access on the machine(s)
    """
    puts(blue("\n***** Entering task {0} *****\n".format(inspect.stack()[0][3])))
    with hide('running','stderr','stdout'):
        set_env()

        re = run('cat /etc/issue')
    linux_flavor = re.split()
    if (len(linux_flavor) > 0):
        if linux_flavor[0] == 'CentOS':
            linux_flavor = linux_flavor[0]
        elif linux_flavor[0] == 'Amazon':
            linux_flavor = ' '.join(linux_flavor[:2])

    summary = True
    if (linux_flavor in ['CentOS','Amazon Linux']):
        for package in YUM_PACKAGES:
            if not check_yum(package):
                summary = False
    elif (linux_flavor == 'Ubuntu'):
        for package in APT_PACKAGE:
            if not check_apt(package):
                summary = False
    else:
        abort("Unknown linux flavor detected: {0}".format(re))
    if summary:
        print "\nAll required packages are installed."
    else:
        print "\nAt least one package is missing!"


@task
def postfix_config():
    """
    Setup the e-mail system for the NGAS
    notifications. It requires access to an SMTP server.
    """
    puts(blue("\n***** Entering task {0} *****\n".format(inspect.stack()[0][3])))

    if 'gmail_account' not in env:
        prompt('GMail Account:', 'gmail_account')
    if 'gmail_password' not in env:
        prompt('GMail Password:', 'gmail_password')

    # Setup postfix
    sudo('service sendmail stop')
    sudo('service postfix stop')
    sudo('chkconfig sendmail off')
    sudo('chkconfig sendmail --del')

    sudo('chkconfig postfix --add')
    sudo('chkconfig postfix on')

    sudo('service postfix start')

    sudo('''echo "relayhost = [smtp.gmail.com]:587
smtp_sasl_auth_enable = yes
smtp_sasl_password_maps = hash:/etc/postfix/sasl_passwd
smtp_sasl_security_options = noanonymous
smtp_tls_CAfile = /etc/postfix/cacert.pem
smtp_use_tls = yes

# smtp_generic_maps
smtp_generic_maps = hash:/etc/postfix/generic
default_destination_concurrency_limit = 1" >> /etc/postfix/main.cf''')

    sudo('echo "[smtp.gmail.com]:587 {0}@gmail.com:{1}" > /etc/postfix/sasl_passwd'.format(env.gmail_account, env.gmail_password))
    sudo('chmod 400 /etc/postfix/sasl_passwd')
    sudo('postmap /etc/postfix/sasl_passwd')

@task
def user_setup():
    """
    setup ngas users.

    TODO: sort out the ssh keys
    """
    puts(blue("\n***** Entering task {0} *****\n".format(inspect.stack()[0][3])))

    set_env()
    if not env.user:
        env.user = USERNAME # defaults to ec2-user
    group = env.user # defaults to the same as the user name
    sudo('groupadd ngas', warn_only=True)
    for user in env.APP_USERS:
        sudo('useradd -g {0} -m -s /bin/bash {1}'.format(group, user), warn_only=True)
        sudo('mkdir /home/{0}/.ssh'.format(user), warn_only=True)
        sudo('chmod 700 /home/{0}/.ssh'.format(user))
        sudo('chown -R {0}:{1} /home/{0}/.ssh'.format(user,group))
        home = run('echo $HOME')
        put('{0}machine-setup/authorized_keys'.format(env.src_dir),
                '/tmp/authorized_keys')
        sudo('mv /tmp/authorized_keys /home/{0}/.ssh/authorized_keys'.format(user))
        sudo('chmod 600 /home/{0}/.ssh/authorized_keys'.format(user))
        sudo('chown {0}:{1} /home/{0}/.ssh/authorized_keys'.format(user, group))
        
    # create NGAS directories and chown to correct user and group
    sudo('mkdir -p {0}'.format(env.APP_DIR_ABS))
    sudo('chown {0}:{1} {2}'.format(env.APP_USERS[0], group, env.APP_DIR_ABS))
    sudo('mkdir -p {0}/../NGAS'.format(env.APP_DIR_ABS))
    sudo('chown {0}:{1} {2}/../NGAS'.format(env.APP_USERS[0], group, env.APP_DIR_ABS))
    puts(green("\n******** USER SETUP COMPLETED!********\n"))


@task
def python_setup():
    """
    Ensure that there is the right version of python available
    If not install it from scratch in user directory.

    INPUT:
    None

    OUTPUT:
    None
    """
    puts(blue("\n***** Entering task {0} *****\n".format(inspect.stack()[0][3])))
    set_env()
    if check_python():
        puts(green("\n******** Valid Python found {0}!********\n".format(env.PYTHON)))
        return
        
    with cd('/tmp'):
        run('wget --no-check-certificate -q {0}'.format(APP_PYTHON_URL))
        base = os.path.basename(APP_PYTHON_URL)
        pdir = os.path.splitext(base)[0]
        run('tar -xzf {0}'.format(base))
    ppath = run('echo $PWD') + '/python'
    with cd('/tmp/{0}'.format(pdir)):
        puts('Python BUILD log-file can be found in: /tmp/py_install.log')
        puts(green('Configuring Python.....'))
        run('./configure --prefix {0} > /tmp/py_install.log 2>&1;'.format(ppath))
        puts(green('Building Python.....'))
        run('make >> /tmp/py_install.log 2>&1;')
        puts(green('Installing Python.....'))
        run('make install >> /tmp/py_install.log 2>&1')
        ppath = '{0}/bin/python{1}'.format(ppath,APP_PYTHON_VERSION)
    env.PYTHON = ppath
    puts(green("\n******** PYTHON SETUP COMPLETED!********\n"))


@task
def virtualenv_setup():
    """
    setup virtualenv with the detected or newly installed python
    """
    puts(blue("\n***** Entering task {0} *****\n".format(inspect.stack()[0][3])))
    set_env()
    check_python()
    print "CHECK_DIR: {0}".format(env.APP_DIR_ABS+'/src')
    if check_dir(env.APP_DIR_ABS+'/src') and not env.force:
        abort('{0} directory exists already'.format(env.APP_DIR_ABS))

    with cd('/tmp'):
        put('{0}/clib_tars/virtualenv-12.0.7.tar.gz'.format(env.src_dir), 'virtualenv-12.0.7.tar.gz')
        run('tar -xzf virtualenv-12.0.7.tar.gz')
        with settings(user=env.APP_USERS[0]):
            run('cd virtualenv-12.0.7; {0} virtualenv.py {1}'.format(env.PYTHON, env.APP_DIR_ABS))
            if not(check_dir('~/.pip')):
                run('mkdir ~/.pip; cd ~/.pip; wget http://curl.haxx.se/ca/cacert.pem')
            run('echo "[global]" > ~/.pip/pip.conf; echo "cert = {0}/.pip/cacert.pem" >> ~/.pip/pip.conf;'.format(env.HOME))

    puts(green("\n******** VIRTUALENV SETUP COMPLETED!********\n"))



@task
def ngas_buildout(typ='archive'):
    """
    Perform just the buildout and virtualenv config

    if env.standalone is not 0 then the eggs from the additional_tars
    will be installed to avoid accessing the internet.
    """
    puts(blue("\n***** Entering task {0} *****\n".format(inspect.stack()[0][3])))
    set_env()
    run('if [ -a bin/python ] ; then rm bin/python ; fi') # avoid the 'busy' error message

    with cd(env.APP_DIR_ABS):

        # With ports we need to pass down the berkeley DB libs/include locations
        buildoutCommand = 'buildout'
        pkgmgr = check_brew_port()
        if pkgmgr == 'port':
            buildoutCommand += ' cjclient:ldflags=-L{0}/lib/db60 cjclient:cflags=-I{0}/include/db60'.format(MACPORT_DIR)

        if (env.standalone):
            put('{0}/additional_tars/eggs.tar.gz'.format(env.src_dir), '{0}/eggs.tar.gz'.format(env.APP_DIR_ABS))
            run('tar -xzf eggs.tar.gz')
            if env.linux_flavor == 'Darwin':
                put('{0}/data/common.py.patch'.format(env.src_dir), '.')
                run('patch eggs/minitage.recipe.common-1.90-py2.7.egg/minitage/recipe/common/common.py common.py.patch')
            run('find . -name "._*" -exec rm -rf {} \;') # get rid of stupid stuff left over from MacOSX
            virtualenv('{0} -Nvo'.format(buildoutCommand))
        else:
            run('find . -name "._*" -exec rm -rf {} \;')
            virtualenv(buildoutCommand)

        with settings(warn_only=True):
                run('mkdir -p {0}/../NGAS'.format(env.APP_DIR_ABS))
        run('cp -R {0}/NGAS/* {0}/../NGAS/.'.format(env.APP_DIR_ABS))
        with settings(warn_only=True):
            run('cp {0}/cfg/{1} {0}/../NGAS/cfg/{2}'.format(\
              env.APP_DIR_ABS, initName(typ=typ)[2], initName(typ=typ)[3]))
        nda = '\/'+'\/'.join(env.APP_DIR_ABS.split('/')[1:-1])+'\/NGAS'
        if env.linux_flavor == 'Darwin': # capture stupid difference in sed on Mac OSX
            run("""sed -i '' 's/\*replaceRoot\*/{0}/g' {0}/cfg/{1}""".
                format(nda, initName(typ=typ)[3]))
        else:
            run("""sed -i 's/\*replaceRoot\*/{0}/g' {0}/cfg/{1}""".
                format(nda, initName(typ=typ)[3]))

        with cd('../NGAS'):
            with settings(warn_only=True):
                run('sqlite3 -init {0}/src/ngamsSql/ngamsCreateTables-SQLite.sql ngas.sqlite <<< $(echo ".quit")'\
                    .format(env.APP_DIR_ABS))
                run('cp ngas.sqlite {0}/src/ngamsTest/src/ngas_Sqlite_db_template'.format(env.APP_DIR_ABS))


    puts(green("\n******** NGAS_BUILDOUT COMPLETED!********\n"))



@task
def install_user_profile():
    """
    Put the activation of the virtualenv into the login profile of the user
    
    NOTE: This will be executed for the user running NGAS.
    """
    puts(blue("\n***** Entering task {0} *****\n".format(inspect.stack()[0][3])))
    set_env()
    nuser = env.APP_USERS[0]
    if env.user != nuser:
        with cd(env.HOME):
            res = sudo('if [ -e {0}/.bash_profile_orig ]; then echo 1; else echo ; fi'.format(env.HOME))
            if not res:
                sudo('sudo -u {0} cp .bash_profile .bash_profile_orig'.format(nuser),
                     warn_only=True)
            else:
                sudo('sudo -u {0} cp .bash_profile_orig .bash_profile'.format(nuser))
            sudo('sudo -u {0} echo "\nexport NGAS_PREFIX={1}\n" >> .bash_profile'.\
                format(nuser, env.APP_DIR_ABS))
            sudo('sudo -u {0} echo "source {1}/bin/activate\n" >> .bash_profile'.\
                 format(nuser, env.APP_DIR_ABS))
    else:
        with cd(env.HOME):
            res = run('if [ -e {0}/.bash_profile_orig ]; then echo 1; else echo ; fi'.format(env.HOME))
            if not res:
                run('cp .bash_profile .bash_profile_orig'.format(nuser), warn_only=True)
            else:
                run('cp .bash_profile_orig .bash_profile'.format(nuser))
            run('echo "export NGAS_PREFIX={1}\n" >> .bash_profile'.\
                format(nuser, env.APP_DIR_ABS))
            run('echo "source {1}/bin/activate\n" >> .bash_profile'.\
                 format(nuser, env.APP_DIR_ABS))

    puts(green("\n******** .bash_profile updated!********\n"))



@task
def ngas_full_buildout(typ='archive'):
    """
    Perform the full install and buildout
    """
    puts(blue("\n***** Entering task {0} *****\n".format(inspect.stack()[0][3])))
    set_env()

    # First get the sources
    #
    if (env.standalone):
        git_clone_tar()
    elif check_path('{0}/bootstrap.py'.format(env.APP_DIR_ABS)) == '0':
        git_clone_tar()

    with cd(env.APP_DIR_ABS):
        virtualenv('pip install clib_tars/zc.buildout-2.3.1.tar.gz')
        virtualenv('pip install clib_tars/pycrypto-2.6.tar.gz')
        virtualenv('pip install clib_tars/paramiko-1.11.0.tar.gz')
        # make this installation self consistent
        virtualenv('pip install clib_tars/Fabric-1.10.1.tar.gz')
        virtualenv('pip install clib_tars/boto-2.36.0.tar.gz')
        virtualenv('pip install clib_tars/markup-1.9.tar.gz')
        virtualenv('pip install additional_tars/egenix-mx-base-3.2.6.tar.gz')
        #The following will only work if the Berkeley DB has been installed already
        if env.linux_flavor == 'Darwin':
            puts('>>>> Installing Berkeley DB')
            system_install()
            virtualenv('cd /tmp; tar -xzf {0}/additional_tars/bsddb3-6.1.0.tar.gz'.format(env.APP_DIR_ABS))

            # Different flags given to the setup.py script depending on whether
            # the berkeley DB was installed using brew or port
            dbLocFlags='--berkeley-db-incdir={0}/include/db60 --berkeley-db-libdir={0}/lib/db60/'.format(MACPORT_DIR)
            pkgmgr = check_brew_port()
            if pkgmgr == 'brew':
               cellardir=check_brew_cellar()
               db_version = run('ls -tr1 {0}/berkeley-db'.format(cellar_dir)).split()[-1]
               dbLocFlags = '--berkeley-db={0}/berkeley-db/{1}'.format(cellardir,db_version)

            virtualenv('cd /tmp/bsddb3-6.1.0; ' + \
                       'export YES_I_HAVE_THE_RIGHT_TO_USE_THIS_BERKELEY_DB_VERSION=1; ' +\
                       'python{1} setup.py {0} build'.format(dbLocFlags, APP_PYTHON_VERSION))
            virtualenv('cd /tmp/bsddb3-6.1.0; ' + \
                       'export YES_I_HAVE_THE_RIGHT_TO_USE_THIS_BERKELEY_DB_VERSION=1; ' +\
                       'python{1} setup.py {0} install'.format(dbLocFlags, APP_PYTHON_VERSION))
        elif env.linux_flavor == 'Ubuntu':
            virtualenv('BERKELEYDB_DIR=/usr pip install additional_tars/bsddb3-6.1.0.tar.gz')
        else:
            virtualenv('pip install --install-option="--berkeley-db=/usr" additional_tars/bsddb3-6.1.0.tar.gz')
        virtualenv('pip install additional_tars/bottle-0.11.6.tar.gz')

        # run bootstrap with correct python version (explicit)
        run('if [ -a bin/python ] ; then rm bin/python ; fi') # avoid the 'busy' error message
        # install the ngamsPClient here standalone
        virtualenv('cd {0}/src/ngamsPClient; python2.7 setup.py install'.format(env.APP_DIR_ABS))
        virtualenv('python{0} bootstrap.py -v 2.3.1'.format(APP_PYTHON_VERSION))

    ngas_buildout(typ=typ)
    install_user_profile()

    puts(green("\n******** NGAS_FULL_BUILDOUT COMPLETED!********\n"))




@task
@serial
def test_env():
    """Configure the test environment on EC2

    Ask a series of questions before deploying to the cloud.

    Allow the user to select if a Elastic IP address is to be used
    """
    puts(blue("\n***** Entering task {0} *****\n".format(inspect.stack()[0][3])))
    if not env.has_key('AWS_PROFILE') or not env.AWS_PROFILE:
        env.AWS_PROFILE = AWS_PROFILE
    if not env.has_key('BRANCH') or not env.BRANCH:
        env.BRANCH = BRANCH
    if not env.has_key('instance_name') or not env.instance_name:
        env.instance_name = INSTANCE_NAME.format(env.BRANCH)
    if not env.has_key('use_elastic_ip') or not env.use_elastic_ip:
        env.use_elastic_ip = ELASTIC_IP
    if not env.has_key('key_filename') or not env.key_filename:
        env.key_filename = AWS_KEY
    if not env.has_key('AMI_NAME') or not env.AMI_NAME:
        env.AMI_NAME = 'CentOS'
    env.instance_name = INSTANCE_NAME.format(env.BRANCH)
    if not env.has_key('user') or not env.user:
        env.user = USERNAME
    env.use_elastic_ip = ELASTIC_IP
    if 'use_elastic_ip' in env:
        use_elastic_ip = to_boolean(env.use_elastic_ip)
    else:
        use_elastic_ip = confirm('Do you want to assign an Elastic IP to this instance: ', False)

    public_ip = None
    if use_elastic_ip:
        if 'public_ip' in env:
            public_ip = env.public_ip
        else:
            public_ip = prompt('What is the public IP address: ', 'public_ip')

    if 'instance_name' not in env:
        prompt('AWS Instance name: ', 'instance_name')

    if env.AMI_NAME in ['CentOS', 'SLES']:
        env.user = 'root'
    # Check and create the key_pair if necessary
    create_key_pair()
    # Create the instance in AWS
    host_names = create_instance([env.instance_name], use_elastic_ip, [public_ip])
    env.hosts = host_names
    if not env.host_string:
        env.host_string = env.hosts[0]

    env.key_filename = AWS_KEY
    env.roledefs = {
        'ngasmgr' : host_names,
        'ngas' : host_names,
    }
    puts(green("\n******** EC2 INSTANCE SETUP COMPLETE!********\n"))



def initName(typ='archive'):
    """
    Helper function to set the name of the link to the config file.
    """
    if typ == 'archive':
        initFile = 'ngamsServer.init.sh'
        NGAS_DEF_CFG = 'NgamsCfg.SQLite.mini.xml'
        NGAS_LINK_CFG = 'ngamsServer.conf'
    elif typ == 'cache':
        initFile = 'ngamsCache.init.sh'
        NGAS_DEF_CFG = 'NgamsCfg.SQLite.cache.xml'
        NGAS_LINK_CFG = 'ngamsCacheServer.conf'
    return (initFile, initFile.split('.')[0], NGAS_DEF_CFG, NGAS_LINK_CFG)


@task
def user_deploy(typ='archive'):
    """
    Deploy the system as a normal user without sudo access
    NOTE: The parameter can be passed from the command line by using

    fab -f deploy.py user_deploy:typ='cache'
    """
    puts(blue("\n***** Entering task {0} *****\n".format(inspect.stack()[0][3])))
    if not env.has_key('APP_USERS') or not env.APP_USERS:
        # if not defined on the command line use the current user
        if env.user:
            env.APP_USERS = [env.user]
        else:
            env.APP_USERS = os.environ['HOME'].split('/')[-1]

    install(sys_install=False, user_install=False,
            init_install=False, typ=typ)
    with settings(user=env.APP_USERS[0]):
        run('ngamsDaemon start')
    puts(green("\n******** SERVER STARTED!********\n"))
    if test_status():
        puts(green("\n>>>>> SERVER STATUS CHECKED <<<<<<<<<<<\n"))
    else:
        puts(red("\n>>>>>>> SERVER STATUS NOT OK <<<<<<<<<<<<\n"))
    
    puts(green("\n******** USER INSTALLATION COMPLETED!********\n"))


@task
def init_deploy(typ='archive'):
    """
    Install the NGAS init script for an operational deployment

    Typical usage:
    
    fab -f machine-setup/deploy.py init_deploy -H <host> -i <ssh-key-file> -u <sudo_user>
    """
    puts(blue("\n***** Entering task {0} *****\n".format(inspect.stack()[0][3])))
    (initFile, initLink, cfg, lcfg) = initName(typ=typ)

    set_env()

    sudo('cp {0}/src/ngamsStartup/{1} /etc/init.d/{2}'.\
         format(env.APP_DIR_ABS, initFile, initLink))
    sudo("sed -i 's/NGAS_USER=\"ngas\"/NGAS_USER=\"{0}\"/g' /etc/init.d/{1}".\
         format(env.APP_USERS[0], initLink))
    sudo("sed -i 's/NGAS_ROOT=\"\/home\/$NGAS_USER\/ngas_rt\"/NGAS_ROOT=\"{0}\"/g' /etc/init.d/{1}".\
         format(env.APP_DIR_ABS.replace('/','\/'), initLink))
    sudo('chmod a+x /etc/init.d/{0}'.format(initLink))
    if (get_linux_flavor() in ['Ubuntu','SUSE', 'Suse']):
        sudo('chkconfig --add {0}'.format(initLink))
    else:
        sudo('chkconfig --add /etc/init.d/{0}'.format(initLink))
    puts(green("\n******** CONFIGURED INIT SCRIPTS!********\n"))


@task
@serial
def operations_deploy(sys_install=True, user_install=True, typ='archive'):
    """
    ** MAIN TASK **: Deploy the full NGAS operational environment.
    In order to install NGAS on an operational host go to any host
    where NGAS is already running or where you have git-cloned the
    NGAS software and issue the command:

    fab -u <super-user> -H <host> -f machine_setup/deploy.py operations_deploy

    where <super-user> is a user on the target machine with root priviledges
    and <host> is either the DNS resolvable name of the target machine or
    its IP address.

    NOTE: The parameter can be passed from the command line by using

    fab -f deploy.py operations_deploy:typ='cache'
    
    NOTE: This task is now merely an alias for install.
    """

    puts(blue("\n***** Entering task {0} *****\n".format(inspect.stack()[0][3])))
    install(sys_install=sys_install, user_install=user_install, 
            init_install=True, typ=typ)
    
    puts(green("\n******** OPERATIONS_DEPLOY COMPLETED!********\n"))
    puts(green("\nThe server could be started now using the sqlite backend."))
    puts(green("In most cases this is not reflecting the operational requirements though."))
    puts(green("Thus some local adjustments of the NGAS configuration is most probably"))
    puts(green("required. This includes the DB backend config as well as the configuration"))
    puts(green("of the data volumes.\n"))


@task
@serial
def test_deploy():
    """
    ** MAIN TASK **: Deploy the full NGAS EC2 test environment.

    Typical usage:
    
    fab -f machine-setup/deploy.py test_deploy
    """

    puts(blue("\n***** Entering task {0} *****\n".format(inspect.stack()[0][3])))
    test_env()
    # set environment to default for EC2, if not specified otherwise.
    set_env()
    install(sys_install=True, user_install=True, init_install=True)
    with settings(user=env.APP_USERS[0]):
        sudo('chown -R {0}:{0} /home/{0}'.format(user))
        run('ngamsDaemon start')
    puts(green("\n******** SERVER STARTED!********\n"))
    if test_status():
        puts(green("\n>>>>> SERVER STATUS CHECKED <<<<<<<<<<<\n"))
    else:
        puts(red("\n>>>>>>> SERVER STATUS NOT OK <<<<<<<<<<<<\n"))
    
    puts(green("\n******** TEST_DEPLOY COMPLETED on AWS host: {0} ********\n".format(env.host_string)))

@task
def test_status():
    """
    Execute the STATUS command against a running NGAS server
    """
<<<<<<< HEAD
    puts(blue("\n\n***** Entering task {0} *****\n\n".format(inspect.stack()[0][3])))
=======
    set_env()
    puts(blue("\n***** Entering task {0} *****\n".format(inspect.stack()[0][3])))
>>>>>>> 758d6a1d
    try:
        serv = urllib.urlopen('http://{0}:7777/STATUS'.format(env.host_string))
    except IOError:
        puts(red('Problem connecting to server !!!'))
        return False
        
    response = serv.read()
    serv.close()
    if response.find('Status="SUCCESS"') == -1:
        puts(red('Problem with server response!!!'))
        puts(red(response))
        return False
    else:
        puts(green('STATUS="SUCCESS"'))
        return True
    
    


@task
def archiveSource():
    """
    Archive the NGAS source package on a NGAS server
    
    Typical usage:
    
    fab -f machine-setup/deploy.py archiveSource -H ngas.ddns.net --set src_dir=.
    
    NOTE: The ngamsPClient module must be on the python path for fab.
    """
    puts(blue("\n***** Entering task {0} *****\n".format(inspect.stack()[0][3])))
    import ngamsPClient
    if not env.has_key('src_dir') or not env.src_dir:
        print 'Please specify the local source directory of the NGAS software'
        print 'on the command line using --set src_dir=your/local/directory'
        abort(red('\n******** ARCHIVE ABORTED!********\n'))
    else: # check whether the source directory setting is likely to be correct
        res = local('grep "The Next Generation Archive System" {0}/README'.format(env.src_dir), \
                    capture=True)
        if not res:
            abort('src_dir does not point to a valid NGAS source directory!!')
    #set_env()
    client=ngamsPClient.ngamsPClient(host=env.host_string, port=7777)
    ngas_minimal_tar(transfer=False)
    stat = client.archive(fileUri='/tmp/ngas_src.tar.gz',mimeType='application/octet-stream')
    if stat.getStatus() != 'SUCCESS':
        puts(">>>> Problem archiving source package!")
    puts(green(stat.getMessage()))



@task
def install(sys_install=True, user_install=True, 
            init_install=True, typ='archive',
            python_install=False):
    """
    Install NGAS users and NGAS software on existing machine.
    Note: Requires root permissions!
    """
    puts(blue("\n***** Entering task {0} *****\n".format(inspect.stack()[0][3])))
    set_env()
    if sys_install and sys_install != 'False': system_install()
    if env.postfix:
        postfix_config()
    if user_install and user_install != 'False': user_setup()

    with settings(user=env.APP_USERS[0]):

        # Get the base dir of the current python installation
        # and check that it's what we need (i.e., our own
        # installation alongside the ngas installation)
        # Only check if we're not explicitly asked to install
        # python, in which case we do it anyway
#         if not python_install:
#             currentPython  = os.path.abspath(check_python())
#             currentDir     = os.path.sep.join(currentPython.split(os.path.sep)[:-2]) if currentPython else ''
#             intendedDir    = os.path.abspath(env.APP_DIR_ABS + os.path.sep + '..' + os.path.sep + 'python')
#             python_install = currentDir != intendedDir
#         if python_install:
#             python_setup()

        ppath = check_python()
        if not ppath or str(python_install) == 'True':
            python_setup()

    if env.PREFIX != env.HOME: # generate non-standard ngas_rt directory
        sudo('mkdir -p {0}'.format(env.PREFIX))
    with settings(user=env.APP_USERS[0]):
        virtualenv_setup()
    if env.PREFIX != env.HOME:
        sudo('chown -R {0}:{0} {1}'.format(env.APP_USERS[0], env.PREFIX))
    with settings(user=env.APP_USERS[0]):
        ngas_full_buildout(typ=typ)
        cleanup_tmp()
    if init_install and init_install != 'False': init_deploy()
    puts(green("\n******** INSTALLATION COMPLETED!********\n"))


@task
def uninstall(clean_system=False):
    """
    Uninstall the NGAS software 
    NGAS users and init script will only be removed if clean_system is True
    
    NOTE: This can only be used with a sudo user. Does not uninstall
          system packages.
    """
    puts(blue("\n***** Entering task {0} *****\n".format(inspect.stack()[0][3])))
    set_env()
    if env.PREFIX != env.HOME: # avoid removing the home directory
        sudo('rm -rf {0}'.format(env.PREFIX), warn_only=True)
    run('rm -rf {0}/../python {0}'.format(env.APP_DIR_ABS), warn_only=True)
    run('rm -rf /tmp/Py* /tmp/ngas* /tmp/virtual*')
    with settings(user = env.APP_USERS[0]):
        run('mv .bash_profile_orig .bash_profile', warn_only=True)
    
    if clean_system and clean_system != 'False': # don't delete the users and system settings by default.
        for u in env.APP_USERS:
            sudo('userdel -r {0}'.format(u), warn_only=True)
        sudo('groupdel ngas', warn_only=True)
        sudo('rm /etc/ngamsServer.conf', warn_only=True)
        sudo('rm /etc/init.d/ngamsServer', warn_only=True)

    puts(green("\n******** UNINSTALL COMPLETED!********\n"))

@task
def upgrade():
    """
    Upgrade the NGAS software on a target host using rsync.

    NOTE: This does NOT perform a new buildout, i.e. all the binaries and libraries are untouched.
    
    Typical command line:
    fab -H ngas.ddns.net -i ~/.ssh/icrar_ngas.pem -u ngas -f machine-setup/deploy.py upgrade --set src_dir=.
    """
    # use the PREFIX from the command line or try to set it from
    # the remote environment. If both fails bail-out.
    puts(blue("\n***** Entering task {0} *****\n".format(inspect.stack()[0][3])))
    if not env.has_key('PREFIX') or not env.PREFIX:
        env.PREFIX = run('echo $NGAS_PREFIX/..')
        env.APP_DIR_ABS = run('echo $NGAS_PREFIX')
    if not env.PREFIX:
        print 'Unable to identify location of NGAS installation!'
        print 'Please set the environment variable NGAS_PREFIX in .bash_profile.'
        print 'of the user running NGAS on the remote host.'
        abort(red('\n******** UPGRADE ABORTED!********\n'))
    if not env.has_key('src_dir') or not env.src_dir:
        print 'Please specify the local source directory of the NGAS software'
        print 'on the command line using --set src_dir=your/local/directory'
        abort(red('\n******** UPGRADE ABORTED!********\n'))
    else: # check whether the source directory setting is likely to be correct
        res = local('grep "The Next Generation Archive System" {0}/README'.format(env.src_dir), \
                    capture=True)
        if not res:
            abort(red('src_dir does not point to a valid NGAS source directory!!'))
    set_env()
    run('$NGAS_PREFIX/bin/ngamsDaemon stop')
    rsync_project(local_dir=env.src_dir+'/src', remote_dir=env.APP_DIR_ABS, exclude=".git")
    #git_clone_tar()
    run('$NGAS_PREFIX/bin/ngamsDaemon start')
    if test_status():
        puts(green("\n>>>>> SERVER STATUS CHECKED <<<<<<<<<<<\n"))
    else:
        puts(red("\n>>>>>>> SERVER STATUS NOT OK <<<<<<<<<<<<\n"))
    puts(green("\n******** UPGRADE COMPLETED!********\n"))

    
@task
def assign_ddns():
    """
    This task installs the noip ddns client to the specified host.
    After the installation the configuration step is executed and that
    requires some manual input. Then the noip2 client is started in background.
    
    NOTE: Obviously this should only be carried out for one NGAS deployment!!
    """
    puts(blue("\n***** Entering task {0} *****\n".format(inspect.stack()[0][3])))
    sudo('yum-config-manager --enable epel')
    sudo('yum install -y noip')
    sudo('sudo noip2 -C')
    sudo('chkconfig noip on')
    sudo('service noip start')
    puts(green("\n***** Dynamic IP address assigned ******\n"))

@task
def connect():
    puts(blue("\n***** Entering task {0} *****\n".format(inspect.stack()[0][3])))
    if not env.has_key('AWS_PROFILE') or not env.AWS_PROFILE:
        env.AWS_PROFILE = AWS_PROFILE
    if not env.has_key('key_filename') or not env.key_filename:
        env.key_filename = AWS_KEY

    conn = boto.ec2.connect_to_region(AWS_REGION, profile_name=env.AWS_PROFILE)
    return conn

@task
def list_instances():
    puts(blue("\n***** Entering task {0} *****\n".format(inspect.stack()[0][3])))
    conn = connect()
    res = conn.get_all_instances()
    for r in res:
        inst_id = r.instances[0].id
        puts('Instance {0} tags:'.format(inst_id))
        tagdict = r.instances[0].tags
        for k in tagdict:
            print '{0}: {1}'.format(k,tagdict[k]),
        print
        print

@task
def terminate(instance_id):
    """
    Task to terminate the boto instances
    """
    puts(blue("\n***** Entering task {0} *****\n".format(inspect.stack()[0][3])))
    userAThost = os.environ['USER'] + '@' + whatsmyip()
    if not(instance_id):
        puts('No instance ID specified. Please provide one.')
        return
    conn = connect()
    inst = conn.get_all_instances(instance_ids=[instance_id])
    puts('Instance {0} tags:'.format(instance_id))
    tagdict = inst[0].instances[0].tags
    for k in tagdict:
        print '{0}: {1}'.format(k,tagdict[k]),
    print
    if tagdict['Created By'] != userAThost:
        puts('******************************************************')
        puts('WARNING: This instances has not been created by you!!!')
        puts('******************************************************')
    if confirm("Do you really want to terminate this instance?"):
        puts('Teminating instance {0}'.format(instance_id))
        conn.terminate_instances(instance_ids=[instance_id])
    else:
        puts(red('Instance NOT terminated!'))
    return

@task
def cleanup_tmp():
    """
    Task to cleanup temporary files left-over from an installation.
    This task runs as the login user, not sudo.
    """
    tmp_items = [
                 'virtualenv*',
                 'db-6*',
                 'ngas_rt*',
                 ]
    for item in tmp_items:
        run('rm -rf /tmp/{0}'.format(item))<|MERGE_RESOLUTION|>--- conflicted
+++ resolved
@@ -222,8 +222,6 @@
 # DOWNLOAD_HOST = 2
 
 def set_env():
-<<<<<<< HEAD
-=======
 
     # Avoid multiple calls taking effect, one is enough
     if env.has_key('environment_already_set'): 
@@ -233,7 +231,6 @@
             env.instance_id = 'UNKNOWN'
         return  # already done
 
->>>>>>> 758d6a1d
     # set environment to default for EC2, if not specified on command line.
 
     # puts(env)
@@ -1461,12 +1458,10 @@
     """
     Execute the STATUS command against a running NGAS server
     """
-<<<<<<< HEAD
     puts(blue("\n\n***** Entering task {0} *****\n\n".format(inspect.stack()[0][3])))
-=======
+
     set_env()
     puts(blue("\n***** Entering task {0} *****\n".format(inspect.stack()[0][3])))
->>>>>>> 758d6a1d
     try:
         serv = urllib.urlopen('http://{0}:7777/STATUS'.format(env.host_string))
     except IOError:
