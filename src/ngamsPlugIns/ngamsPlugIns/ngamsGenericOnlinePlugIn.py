#
#    ICRAR - International Centre for Radio Astronomy Research
#    (c) UWA - The University of Western Australia, 2012
#    Copyright by UWA (in the framework of the ICRAR)
#    All rights reserved
#
#    This library is free software; you can redistribute it and/or
#    modify it under the terms of the GNU Lesser General Public
#    License as published by the Free Software Foundation; either
#    version 2.1 of the License, or (at your option) any later version.
#
#    This library is distributed in the hope that it will be useful,
#    but WITHOUT ANY WARRANTY; without even the implied warranty of
#    MERCHANTABILITY or FITNESS FOR A PARTICULAR PURPOSE.  See the GNU
#    Lesser General Public License for more details.
#
#    You should have received a copy of the GNU Lesser General Public
#    License along with this library; if not, write to the Free Software
#    Foundation, Inc., 59 Temple Place, Suite 330, Boston,
#    MA 02111-1307  USA
#
#******************************************************************************
#
# "@(#) $Id: ngamsGenericOnlinePlugIn.py,v 1.5 2008/08/19 20:46:04 jknudstr Exp $"
#
# Who       When        What
# --------  ----------  -------------------------------------------------------
# jknudstr  26/02/2007  Created.
#
"""
Contains the Generic Online Plug-In.

The main features of this plug-in are:

- The mounting of the Data Volumes is left to the system. Usually these will be
mounted at boot time.

- The Data Volumes should be mounted (or located) under the directories:

  /<NGAS Root Dir>/<Volume Dir> or /<NGAS Root Dir>

- A Data Volume is accepted if it contains a file named '.ngas_volume_id'.

- This file should be created by the tool 'ngasPrepareVolume'.

- Other directories found in the specified directory, not containing the
'.ngas_volume_id' file, are ignored.

"""

import glob
import logging
import os

from ngamsLib import ngamsPhysDiskInfo
from ngamsServer.volumes import NGAS_VOL_INFO_FILE, \
    loadVolInfoFile, NGAS_VOL_INFO_ID, NGAS_VOL_INFO_IGNORE, NGAS_VOL_INFO_TYPE, \
    NGAS_VOL_INFO_MANUFACT


logger = logging.getLogger(__name__)

def _get_phys_disk_info(dirname, fname, i):
    volInfoDic = loadVolInfoFile(fname)
    diskId = volInfoDic[NGAS_VOL_INFO_ID]
    diskType = volInfoDic.get(NGAS_VOL_INFO_TYPE, NGAS_VOL_INFO_IGNORE)
    manufact = volInfoDic.get(NGAS_VOL_INFO_MANUFACT, NGAS_VOL_INFO_IGNORE)
    devName    = NGAS_VOL_INFO_IGNORE
    portNo     = i
    mtPt       = dirname
    slotId     = os.path.basename(dirname)
    status     = "OK"
    capGb      = -1
    model      = NGAS_VOL_INFO_IGNORE
    serialNo   = NGAS_VOL_INFO_IGNORE
    msg = "Registering volume with parameters: Disk ID: %s, " +\
          "Device: %s, Port No: %s, Slot ID: %s, Mount Point: %s, "+\
          "Status: %s, Capacity (GB): %s, Model: %s, Serial#: %s, " +\
          "Type: %s, Manufacturer: %s"
    logger.debug(msg, diskId, devName, str(portNo), slotId, mtPt,
                   status, str(capGb), model, serialNo, diskType,
                   manufact)
    pinfo = ngamsPhysDiskInfo.ngamsPhysDiskInfo().\
               setPortNo(portNo).setSlotId(slotId).\
               setMountPoint(mtPt).setStatus(status).\
               setCapacityGb(capGb).setModel(model).\
               setSerialNo(serialNo).setType(diskType).\
               setManufacturer(manufact).setDiskId(diskId).\
               setDeviceName(devName)
    return slotId, pinfo

def ngamsGenericOnlinePlugIn(srvObj, reqPropsObj=None):
    """
    Scan the specified Root Directory/Volume Directory for NGAS Volumes
    and register these as operational volumes.

    srvObj:        Reference to instance of the NG/AMS Server
                   class (ngamsServer).

    reqPropsObj:   NG/AMS request properties object (ngamsReqProps).

    Returns:       Disk info dictionary (dictionary).
    """
    rootDir = srvObj.getCfg().getRootDirectory()
    volumeDir = srvObj.getCfg().getVolumeDirectory()

    # Build the root directory for the NGAS Volumes and make a glob to
    # get directories under this.
    # Note: the ngamsCfg object already calculates an absolute path, which is
    # probably not nice. We still have to account for that though
    if volumeDir.startswith('/'):
        ngasVolDir = volumeDir
    else:
<<<<<<< HEAD
        ngasVolDir = os.path.normpath(rootDir + os.sep + volumeDir)
    dirList = glob.glob(ngasVolDir + os.sep + "*")
    diskInfoDic = {}
    logger.debug('Will check the following directories for rootDir/volumeDir %s/%s: %r', rootDir, volumeDir, dirList)
    for dir in dirList:
        # Check if a '.ngas_volume_info' is found under the directory.
        volInfoFile = os.path.normpath(os.path.join(dir, NGAS_VOL_INFO_FILE))
        if (os.path.exists(volInfoFile)):
            # - It exists, load it
            volInfoDic = loadVolInfoFile(volInfoFile)
            # Create an ngamsPhysDiskInfo object with the information about
            # the slot.
            diskId     = volInfoDic[NGAS_VOL_INFO_ID]
            devName    = NGAS_VOL_INFO_IGNORE
            portNo     = -1
            slotId     = dir.split(os.sep)[-1]
            mtPt       = dir
            status     = "OK"
            capGb      = -1
            model      = NGAS_VOL_INFO_IGNORE
            serialNo   = NGAS_VOL_INFO_IGNORE
            if NGAS_VOL_INFO_TYPE in volInfoDic:
                diskType = volInfoDic[NGAS_VOL_INFO_TYPE]
            else:
                diskType = NGAS_VOL_INFO_IGNORE
            if NGAS_VOL_INFO_MANUFACT in volInfoDic:
                manufact = volInfoDic[NGAS_VOL_INFO_MANUFACT]
            else:
                manufact = NGAS_VOL_INFO_IGNORE
            msg = "Registering volume with parameters: Disk ID: %s, " +\
                  "Device: %s, Port No: %s, Slot ID: %s, Mount Point: %s, "+\
                  "Status: %s, Capacity (GB): %s, Model: %s, Serial#: %s, " +\
                  "Type: %s, Manufacturer: %s"
            logger.debug(msg, diskId, devName, str(portNo), slotId, mtPt,
                           status, str(capGb), model, serialNo, diskType,
                           manufact)
            diskInfoDic[str(slotId)] = ngamsPhysDiskInfo.\
                                       ngamsPhysDiskInfo().\
                                       setPortNo(portNo).\
                                       setSlotId(slotId).\
                                       setMountPoint(mtPt).\
                                       setStatus(status).\
                                       setCapacityGb(capGb).\
                                       setModel(model).\
                                       setSerialNo(serialNo).\
                                       setType(diskType).\
                                       setManufacturer(manufact).\
                                       setDiskId(diskId).\
                                       setDeviceName(devName)
        else:
            logger.debug("%s does not exist", volInfoFile)

    return diskInfoDic
=======
        ngasVolDir = os.path.join(rootDir, volumeDir)

    dirs = glob.glob(ngasVolDir + os.sep + "*")
    logger.debug('Will check the following directories for rootDir/volumeDir %s/%s: %r', rootDir, volumeDir, dirs)

    vinfo = [(d, os.path.join(d, NGAS_VOL_INFO_FILE)) for d in dirs]
    vinfo = filter(lambda v: os.path.exists(v[1]), vinfo)
    return dict(_get_phys_disk_info(d, f, i)
                for i, (d, f) in enumerate(vinfo))
>>>>>>> 18209ceb
<|MERGE_RESOLUTION|>--- conflicted
+++ resolved
@@ -111,68 +111,13 @@
     if volumeDir.startswith('/'):
         ngasVolDir = volumeDir
     else:
-<<<<<<< HEAD
-        ngasVolDir = os.path.normpath(rootDir + os.sep + volumeDir)
-    dirList = glob.glob(ngasVolDir + os.sep + "*")
-    diskInfoDic = {}
-    logger.debug('Will check the following directories for rootDir/volumeDir %s/%s: %r', rootDir, volumeDir, dirList)
-    for dir in dirList:
-        # Check if a '.ngas_volume_info' is found under the directory.
-        volInfoFile = os.path.normpath(os.path.join(dir, NGAS_VOL_INFO_FILE))
-        if (os.path.exists(volInfoFile)):
-            # - It exists, load it
-            volInfoDic = loadVolInfoFile(volInfoFile)
-            # Create an ngamsPhysDiskInfo object with the information about
-            # the slot.
-            diskId     = volInfoDic[NGAS_VOL_INFO_ID]
-            devName    = NGAS_VOL_INFO_IGNORE
-            portNo     = -1
-            slotId     = dir.split(os.sep)[-1]
-            mtPt       = dir
-            status     = "OK"
-            capGb      = -1
-            model      = NGAS_VOL_INFO_IGNORE
-            serialNo   = NGAS_VOL_INFO_IGNORE
-            if NGAS_VOL_INFO_TYPE in volInfoDic:
-                diskType = volInfoDic[NGAS_VOL_INFO_TYPE]
-            else:
-                diskType = NGAS_VOL_INFO_IGNORE
-            if NGAS_VOL_INFO_MANUFACT in volInfoDic:
-                manufact = volInfoDic[NGAS_VOL_INFO_MANUFACT]
-            else:
-                manufact = NGAS_VOL_INFO_IGNORE
-            msg = "Registering volume with parameters: Disk ID: %s, " +\
-                  "Device: %s, Port No: %s, Slot ID: %s, Mount Point: %s, "+\
-                  "Status: %s, Capacity (GB): %s, Model: %s, Serial#: %s, " +\
-                  "Type: %s, Manufacturer: %s"
-            logger.debug(msg, diskId, devName, str(portNo), slotId, mtPt,
-                           status, str(capGb), model, serialNo, diskType,
-                           manufact)
-            diskInfoDic[str(slotId)] = ngamsPhysDiskInfo.\
-                                       ngamsPhysDiskInfo().\
-                                       setPortNo(portNo).\
-                                       setSlotId(slotId).\
-                                       setMountPoint(mtPt).\
-                                       setStatus(status).\
-                                       setCapacityGb(capGb).\
-                                       setModel(model).\
-                                       setSerialNo(serialNo).\
-                                       setType(diskType).\
-                                       setManufacturer(manufact).\
-                                       setDiskId(diskId).\
-                                       setDeviceName(devName)
-        else:
-            logger.debug("%s does not exist", volInfoFile)
-
-    return diskInfoDic
-=======
         ngasVolDir = os.path.join(rootDir, volumeDir)
 
     dirs = glob.glob(ngasVolDir + os.sep + "*")
     logger.debug('Will check the following directories for rootDir/volumeDir %s/%s: %r', rootDir, volumeDir, dirs)
 
+    # Check if a '.ngas_volume_info' is found under each directory
     vinfo = [(d, os.path.join(d, NGAS_VOL_INFO_FILE)) for d in dirs]
     vinfo = filter(lambda v: os.path.exists(v[1]), vinfo)
     return dict(_get_phys_disk_info(d, f, i)
-                for i, (d, f) in enumerate(vinfo))
->>>>>>> 18209ceb
+                for i, (d, f) in enumerate(vinfo))