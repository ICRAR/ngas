--- conflicted
+++ resolved
@@ -22,10 +22,6 @@
 #
 
 import sys, os, subprocess, socket, glob
-<<<<<<< HEAD
-from ngams import getHostId
-=======
->>>>>>> d434dbc0
 from ngamsServer import ngamsServer
 from ngams import getHostId
 from logger import ngaslog
