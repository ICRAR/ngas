--- conflicted
+++ resolved
@@ -36,81 +36,7 @@
 from ngamsLib.ngamsCore import NGAMS_IDLE_SUBSTATE
 
 
-<<<<<<< HEAD
-logger = logging.getLogger(__name__)
-
-def archiveInitHandling(srvObj,
-                        reqPropsObj,
-                        httpRef):
-    """
-    Handle the initialization of the ARCHIVE Command.
-
-    For a description of the signature: Check handleCmdArchive().
-
-    Returns:   Mime-type of the request or None if the request has been
-               handled and reply sent back (string|None).
-    """
-    T = TRACE()
-
-    # Is this NG/AMS permitted to handle Archive Requests?
-    if (not srvObj.getCfg().getAllowArchiveReq()):
-        errMsg = genLog("NGAMS_ER_ILL_REQ", ["Archive"])
-        raise Exception(errMsg)
-    srvObj.checkSetState("Archive Request", [NGAMS_ONLINE_STATE],
-                         [NGAMS_IDLE_SUBSTATE, NGAMS_BUSY_SUBSTATE],
-                         NGAMS_ONLINE_STATE, NGAMS_BUSY_SUBSTATE,
-                         updateDb=False)
-
-    # Ensure we have the mime-type.
-    if (reqPropsObj.getMimeType() == ""):
-        mimeType = ngamsHighLevelLib.\
-                   determineMimeType(srvObj.getCfg(), reqPropsObj.getFileUri())
-        reqPropsObj.setMimeType(mimeType)
-    else:
-        mimeType = reqPropsObj.getMimeType()
-
-    # This is a request probing for capability of handling the request.
-    if (reqPropsObj.hasHttpPar("probe")):
-        if (int(reqPropsObj.getHttpPar("probe"))):
-            try:
-                ngamsDiskUtils.findTargetDisk(srvObj.getHostId(),
-                                              srvObj.getDb(), srvObj.getCfg(),
-                                              mimeType, sendNotification=0)
-                msg = genLog("NGAMS_INFO_ARCH_REQ_OK",
-                             [mimeType, getHostName()])
-            except:
-                msg = genLog("NGAMS_ER_ARCH_REQ_NOK",
-                             [mimeType, getHostName()])
-            srvObj.reply(reqPropsObj, httpRef, NGAMS_HTTP_SUCCESS,
-                         NGAMS_SUCCESS, msg)
-            return None
-
-    # Check if the URI is correctly set.
-    if (reqPropsObj.getFileUri() == ""):
-        errMsg = genLog("NGAMS_ER_MISSING_URI")
-        raise Exception(errMsg)
-
-    # Act possibly as proxy for the Achive Request?
-    # TODO: Support maybe HTTP redirection also for Archive Requests.
-    try:
-        archUnits = srvObj.getCfg().getStreamFromMimeType(mimeType).\
-                    getHostIdList()
-    except Exception:
-        archUnits = []
-
-    if archUnits:
-        host_id, host, port = ngamsArchiveUtils.findTargetNode(srvObj, mimeType)
-        if host_id != srvObj.getHostId():
-            srvObj.forwardRequest(reqPropsObj, httpRef, host_id, host, port, mimeType=mimeType)
-            return None
-
-    return mimeType
-
-
-def handleCmdArchive(srvObj,
-=======
 def handleCmd(srvObj,
->>>>>>> 574122b5
                      reqPropsObj,
                      httpRef):
     """
@@ -137,70 +63,10 @@
         srvObj.setSubState(NGAMS_IDLE_SUBSTATE)
         return
 
-<<<<<<< HEAD
-    # Is this an async request?
-    async = 'async' in reqPropsObj and int(reqPropsObj['async'])
-
-    # Handle Archive Request Locally.
-    if (reqPropsObj.getHttpMethod() == NGAMS_HTTP_GET):
-        logger.info("Handling Archive Pull Request. Async = %d ...", async)
-        try:
-            if (reqPropsObj.getFileUri() == ""):
-                raise Exception("No File URI/Filename specified!")
-
-            handle = ngamsHighLevelLib.openCheckUri(reqPropsObj.getFileUri())
-            # urllib.urlopen will attempt to get the content-length based on the URI
-            # i.e. file, ftp, http
-            reqPropsObj.setSize(handle.info()['Content-Length'])
-            reqPropsObj.setReadFd(handle)
-            diskInfoObj = ngamsArchiveUtils.dataHandler(srvObj, reqPropsObj,
-                                                        httpRef)
-            srvObj.setSubState(NGAMS_IDLE_SUBSTATE)
-            msg = "Successfully handled Archive Pull Request for data file " +\
-                  "with URI: " + reqPropsObj.getSafeFileUri()
-            logger.info(msg)
-            # If it is specified not to reply immediately (= to async), we
-            # send back a reply now.
-            if not async:
-                srvObj.ingestReply(reqPropsObj, httpRef, NGAMS_HTTP_SUCCESS,
-                                   NGAMS_SUCCESS, msg, diskInfoObj)
-        except Exception as e:
-            errMsg = genLog("NGAMS_ER_ARCHIVE_PULL_REQ",
-                            [reqPropsObj.getSafeFileUri(), str(e)])
-            ngamsNotification.notify(srvObj.getHostId(), srvObj.getCfg(), NGAMS_NOTIF_ERROR,
-                                     "PROBLEM HANDLING ARCHIVE PULL REQUEST",
-                                     errMsg)
-            raise Exception(errMsg)
-    else:
-        logger.info("Handling Archive Push Request. Async = %d ...", async)
-        try:
-            diskinfoObj = ngamsArchiveUtils.dataHandler(srvObj, reqPropsObj,
-                                                        httpRef)
-            msg = "Successfully handled Archive Push Request for " +\
-                  "data file with URI: " + reqPropsObj.getSafeFileUri()
-            logger.info(msg)
-            srvObj.setSubState(NGAMS_IDLE_SUBSTATE)
-
-            # If it was specified not to reply immediately (= to wait),
-            # we send back a reply now.
-            if not async:
-                srvObj.ingestReply(reqPropsObj, httpRef,NGAMS_HTTP_SUCCESS,
-                                   NGAMS_SUCCESS, msg, diskinfoObj)
-        except Exception as e:
-            errMsg = genLog("NGAMS_ER_ARCHIVE_PUSH_REQ",
-                            [reqPropsObj.getSafeFileUri(), str(e)])
-            ngamsNotification.notify(srvObj.getHostId(), srvObj.getCfg(), NGAMS_NOTIF_ERROR,
-                                     "PROBLEM ARCHIVE HANDLING", errMsg)
-            raise Exception(errMsg)
-
-    # Trigger Subscription Thread.
-    srvObj.triggerSubscriptionThread()
-=======
     ngamsArchiveUtils.dataHandler(srvObj, reqPropsObj, httpRef,
                                   volume_strategy=ngamsArchiveUtils.VOLUME_STRATEGY_STREAMS,
                                   pickle_request=True, sync_disk=True,
                                   do_replication=True)
->>>>>>> 574122b5
 
 
 # EOF