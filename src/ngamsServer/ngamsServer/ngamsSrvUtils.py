#
#    ICRAR - International Centre for Radio Astronomy Research
#    (c) UWA - The University of Western Australia, 2012
#    Copyright by UWA (in the framework of the ICRAR)
#    All rights reserved
#
#    This library is free software; you can redistribute it and/or
#    modify it under the terms of the GNU Lesser General Public
#    License as published by the Free Software Foundation; either
#    version 2.1 of the License, or (at your option) any later version.
#
#    This library is distributed in the hope that it will be useful,
#    but WITHOUT ANY WARRANTY; without even the implied warranty of
#    MERCHANTABILITY or FITNESS FOR A PARTICULAR PURPOSE.  See the GNU
#    Lesser General Public License for more details.
#
#    You should have received a copy of the GNU Lesser General Public
#    License along with this library; if not, write to the Free Software
#    Foundation, Inc., 59 Temple Place, Suite 330, Boston,
#    MA 02111-1307  USA
#
#******************************************************************************
#
# "@(#) $Id: ngamsSrvUtils.py,v 1.9 2009/11/26 14:55:40 awicenec Exp $"
#
# Who       When        What
# --------  ----------  -------------------------------------------------------
# jknudstr  27/09/2002  Created
#

"""
This module contains various utilities used by the NG/AMS Server.
"""

import glob
import logging
import os
import re
import string
import thread
import threading
import time

from ngamsLib.ngamsCore import NGAMS_NOT_RUN_STATE,\
    NGAMS_ONLINE_STATE, NGAMS_DEFINE, NGAMS_SUBSCRIBE_CMD,\
    NGAMS_SUCCESS, TRACE, genLog, NGAMS_DISK_INFO, checkCreatePath,\
    NGAMS_SUBSCRIBER_THR, NGAMS_UNSUBSCRIBE_CMD, NGAMS_HTTP_INT_AUTH_USER,\
    loadPlugInEntryPoint, toiso8601, fromiso8601
from ngamsLib import ngamsStatus, ngamsLib, ngamsHttpUtils
from ngamsLib import ngamsPhysDiskInfo
from ngamsLib import ngamsSubscriber
from ngamsLib import ngamsHighLevelLib, ngamsDiskUtils
from ngamsLib import ngamsNotification
import ngamsArchiveUtils
import ngamsSubscriptionThread


logger = logging.getLogger(__name__)

def ngamsBaseExitHandler(srvObj):
    """
    NG/AMS Exit Handler Function. Is invoked when the NG/AMS Server
    is killed terminated.

    srvObj:      Reference to NG/AMS server class object (ngamsServer).

    signalNo:    Number of signal received (integer).

    killServer:  If set to 1 the server will be killed by the
                 function (integer/0|1).

    exitCode:    The exit code with which NG/AMS should exit (integer).

    delPidFile:  Flag indicating if NG/AMS PID file should be deleted or
                 not (integer/0|1).

    Returns:     Void.
    """
    logger.info("NG/AMS Exit Handler - cleaning up ...")

    if (srvObj.getState() == NGAMS_ONLINE_STATE):
        handleOffline(srvObj)

    # Update the ngas_hosts table.
    srvObj.updateHostInfo("", None, 0, 0, 0, 0, 0, NGAMS_NOT_RUN_STATE)


def _subscriberThread(srvObj,
                      dummy):
    """
    To be executed as thread, which tries periodically to subscribe this
    NG/AMS Server to one or more Data Providers.

    srvObj:      Reference to NG/AMS Server class instance (ngamsServer).

    dummy:       Needed by the thread handling ...

    Returns:     Void.
    """
    if (not srvObj.getCfg().getSubscriptionsDic().keys()): thread.exit()

    # Generate a list with Subscriptions from the configuration file.
    subscrList = []
    for subscrId in srvObj.getCfg().getSubscriptionsDic().keys():
        subscrList.append(srvObj.getCfg().getSubscriptionsDic()[subscrId])

    myPort = srvObj.getCfg().getPortNo()
    myHost = srvObj.getHostId()

    # Run this loop until all requested Subscriptions have been
    # successfully executed, or until the server goes Offline.
    subscrCount = 0
    statObj = ngamsStatus.ngamsStatus()
    while (1):
        if (not srvObj.getThreadRunPermission()):
            logger.info("Terminating Subscriber thread ...")
            thread.exit()
        for idx in range(len(subscrList)):
            if (not srvObj.getThreadRunPermission()):
                logger.info("Terminating Subscriber thread ...")
                thread.exit()

            subscrObj = subscrList[idx]
            if (subscrObj.getHostId() == NGAMS_DEFINE):
                idx += 1
                continue
            hostPort = subscrObj.getHostId() + "/" + str(subscrObj.getPortNo())

            # Check that the server is not subscribing to itself.
            if ((myPort == subscrObj.getPortNo()) and \
                (myHost == subscrObj.getHostId())):
                logger.warning("NG/AMS cannot subscribe to itself - ignoring " +\
                        "subscription (host/port): %s", hostPort)
                del subscrList[idx]
                break

            logger.debug("Attempting to subscribe to Data Provider (host/port): %s", hostPort)
            pars = [["priority", subscrObj.getPriority()],
                    ["url",      subscrObj.getUrl()]]
            if (subscrObj.getId()):
                pars.append(["subscr_id", subscrObj.getId()])
            if (subscrObj.getStartDate() is not None):
                pars.append(["start_date", toiso8601(subscrObj.getStartDate())])
            if (subscrObj.getFilterPi()):
                pars.append(["filter_plug_in", subscrObj.getFilterPi()])
            if (subscrObj.getFilterPiPars()):
                pars.append(["plug_in_pars", subscrObj.getFilterPiPars()])
            ex = ""
            statObj.clear()
            try:
                resp, stat, msgObj, data = \
                      ngamsHttpUtils.httpGet(subscrObj.getHostId(),
                                       subscrObj.getPortNo(),
                                       NGAMS_SUBSCRIBE_CMD, pars)
                statObj.unpackXmlDoc(data, 1)
            except Exception, e:
                ex = "Exception: " + str(e)
            if (statObj.getStatus() == NGAMS_SUCCESS):
                subscrCount += 1
                logger.info("Successfully subscribed to Data Provider (host/port): %s/%s",
                            subscrObj.getHostId(), str(subscrObj.getPortNo()))
                # Add this reference in the Subscription Status List to make it
                # possible to unsubscribe the subscriptions when going Offline.
                # Should be semaphore protected to avoid conflicts.
                srvObj.getSubscrStatusList().append(subscrObj)
                del subscrList[idx]
                break
            else:
                errMsg = "Failed in subscribing to Data Provider " +\
                         "(host/port): " + subscrObj.getHostId() + "/" +\
                         str(subscrObj.getPortNo())
                if (ex != ""): errMsg += ". " + ex
                errMsg += ". Retrying later."
                logger.debug(errMsg)
        if (not len(subscrList)): break
        for n in range(20):
            time.sleep(0.5)
            if (not srvObj.getThreadRunPermission()):
                logger.info("Terminating Subscriber Thread ...")
                thread.exit()

    if (subscrCount):
        logger.info("Successfully established %d Subscription(s)", subscrCount)
    else:
        logger.info("No Subscriptions established")
    thread.exit()


def getDiskInfo(srvObj,
                reqPropsObj = None):
    """
    Invokes the plug-in listed in the configuration to extract the information
    about the disks mounted. The information is returned in a dictionary which
    contains the Slot IDs as keys, and elements which each is an object of type
    ngamsPhysDiskInfo.

    srvObj:        Reference to NG/AMS Server class instance (ngamsServer).

    reqPropsObj:   NG/AMS request properties object (ngamsReqProps).

    Returns:       Dictionary containing information about the
                   disks (dictionary).
    """
    T = TRACE()

    diskInfoDic = {}

    plugIn = srvObj.getCfg().getOnlinePlugIn()
    if (not srvObj.getCfg().getSimulation()):
        logger.info("Invoking System Online Plug-In: %s(srvObj)", plugIn)
        plugInMethod = loadPlugInEntryPoint(plugIn)
        diskInfoDic = plugInMethod(srvObj, reqPropsObj)
        if (len(diskInfoDic) == 0):
            if (not ngamsLib.trueArchiveProxySrv(srvObj.getCfg())):
                errMsg = genLog("NGAMS_NOTICE_NO_DISKS_AVAIL",
                                [srvObj.getHostId(),
                                 srvObj.getHostId()])
                logger.warning(errMsg)
    else:
        if (srvObj.getCfg().getAllowArchiveReq()):
            logger.debug("Running as a simulated archiving system - generating " +\
                 "simulated disk info ...")
            portNo = 0
            slotIdLst = srvObj.getCfg().getSlotIds()
            for slotId in slotIdLst:
                if (slotId != ""):
                    storageSet = srvObj.getCfg().\
                                 getStorageSetFromSlotId(slotId)
                    if (storageSet.getMainDiskSlotId() == slotId):
                        diskType = "Main"
                    else:
                        diskType = "Rep"
                    mtRootDir = srvObj.getCfg().getRootDirectory()
                    mtPt = os.path.normpath(mtRootDir +\
                                            "/"+storageSet.getStorageSetId() +\
                                            "-" + diskType + "-" + str(slotId))
                    diskId = re.sub("/", "-", mtPt)[1:]
                    serialNo = "SERIAL-NUMBER-" + str(portNo)
                    manufact = "TEST-MANUFACTURER"
                    diskInfoDic[slotId] = ngamsPhysDiskInfo.ngamsPhysDiskInfo()
                    diskInfoDic[slotId].\
                                          setPortNo(portNo).\
                                          setSlotId(slotId).\
                                          setMountPoint(mtPt).\
                                          setStatus("OK").\
                                          setCapacityGb(100).\
                                          setModel("TEST-MODEL").\
                                          setSerialNo(serialNo).\
                                          setType("TEST-TYPE").\
                                          setManufacturer(manufact).\
                                          setDiskId(diskId).\
                                          setDeviceName("/dev/dummy" + slotId)
                    # We create the mount directory if it does not exist
                    checkCreatePath(mtPt)

                    portNo = portNo + 1
        else:
            # It is not an Archiving System. We check which of the directories
            # in the Ngas.RootDirectory contain an NgasDiskInfo file.
            # These are considered as available disks in simulation mode.
            baseDir = srvObj.getCfg().getRootDirectory()
            dirList = glob.glob(os.path.normpath(baseDir + "/*"))
            for mtPt in dirList:
                checkPath = os.path.normpath(mtPt + "/" + NGAMS_DISK_INFO)
                logger.debug("Checking if path exists: %s", checkPath)
                if (os.path.exists(checkPath)):
                    slotId = string.split(mtPt, "-")[-1]
                    portNo = (int(slotId) - 1)
                    diskId = re.sub("/", "-", mtPt)
                    serialNo = "SERIAL-NUMBER-" + str(portNo)
                    diskInfoDic[slotId]=ngamsPhysDiskInfo.ngamsPhysDiskInfo().\
                                         setPortNo(portNo).\
                                         setSlotId(slotId).\
                                         setMountPoint(mtPt).\
                                         setStatus("OK").\
                                         setCapacityGb(100).\
                                         setModel("TEST-MODEL").\
                                         setSerialNo(serialNo).\
                                         setType("TEST-TYPE").\
                                         setManufacturer("TEST-MANUFACTURER").\
                                         setDiskId(diskId).\
                                         setDeviceName("/dev/dummy" + slotId)

    logger.debug("Disk Dictionary: %s", str(diskInfoDic))
    return diskInfoDic


def handleOnline(srvObj,
                 reqPropsObj = None):
    """
    Initialize the system. This implies loading the NG/AMS
    Configuration making the internal initialization from this,
    obtaining information about the disk configuration.

    srvObj:         Reference to NG/AMS server class object (ngamsServer).

    reqPropsObj:    NG/AMS request properties object (ngamsReqProps).

    Returns:        Void.
    """
    logger.debug("Prepare NGAS and NG/AMS for Online State ...")

    # Re-load Configuration + check disk configuration.
    srvObj.loadCfg()

    hostId = srvObj.getHostId()
    for stream in srvObj.getCfg().getStreamList():
        srvObj.getMimeTypeDic()[stream.getMimeType()] = stream.getPlugIn()

    # Flush/send out possible retained Email Notification Messages.
    flushMsg = "NOTE: Distribution of retained Email Notification Messages " +\
               "forced at Online"
    ngamsNotification.checkNotifRetBuf(srvObj.getHostId(), srvObj.getCfg(), 1, flushMsg)

    # Get possible Subscribers from the DB.
    subscrList = srvObj.getDb().getSubscriberInfo("", hostId,
                                                  srvObj.getCfg().getPortNo())
    num_bl =  srvObj.getDb().getSubscrBackLogCount(hostId, srvObj.getCfg().getPortNo())
    #debug_chen
    if (num_bl > 0):
        logger.debug('Preset the backlog count to %d', num_bl)
        srvObj.presetSubcrBackLogCount(num_bl)

    # TODO: unify this "db-to-object" reading (there is something similar elsewhere,
    #       I'm pretty sure, and hide these low-level details from here
    logger.info("Creating %d subscrption objects from subscription DB info", len(subscrList))
    for subscrInfo in subscrList:
        start_date = fromiso8601(subscrInfo[5], local=True) if subscrInfo[5] else None
        last_ingested_date = fromiso8601(subscrInfo[8], local=True) if subscrInfo[8] else None
        tmpSubscrObj = ngamsSubscriber.ngamsSubscriber(subscrInfo[0],
                                                       subscrInfo[1],
                                                       subscrInfo[2],
                                                       subscrInfo[4],
                                                       start_date,
                                                       subscrInfo[6],
                                                       subscrInfo[7],
<<<<<<< HEAD
                                                       last_ingested_date,
=======
                                                       fromiso8601(subscrInfo[8], local=True) if subscrInfo[8] and subscrInfo[8].strip() else None,
>>>>>>> bc51d423
                                                       subscrInfo[3])
        tmpSubscrObj.setConcurrentThreads(subscrInfo[9])
        # Take only subscribers for this NG/AMS Server.
        if ((tmpSubscrObj.getHostId() == hostId) and
            (tmpSubscrObj.getPortNo() == srvObj.getCfg().getPortNo())):
            #srvObj.getSubscriberDic()[tmpSubscrObj.getId()] = tmpSubscrObj
            #if (srvObj.getDataMoverOnlyActive() and len(srvObj.getSubscriberDic()) > 0):
            #   break #only load one subscriber under the data mover mode
            srvObj.registerSubscriber(tmpSubscrObj)

    try:
        # Get information about the disks of this system.
        srvObj.setDiskDic(getDiskInfo(srvObj, reqPropsObj))
        ngamsArchiveUtils.resetDiskSpaceWarnings()

        # Update disk info in DB.
        ngamsDiskUtils.checkDisks(hostId, srvObj.getDb(), srvObj.getCfg(),
                                  srvObj.getDiskDic())

        # Write status file on disk.
        ngamsDiskUtils.dumpDiskInfoAllDisks(srvObj.getHostId(),
                                            srvObj.getDb(), srvObj.getCfg())
    except Exception:
        errMsg = "Error occurred while bringing the system Online"
        logger.exception(errMsg)
        handleOffline(srvObj)
        raise

    # Check that there is enough disk space in the various system directories.
    srvObj.checkDiskSpaceSat()

    # Check if files are located in the Staging Areas of the Disks. In case
    # yes, move them to the Back-Log Area to have them treated later.
    checkStagingAreas(srvObj)

    # Start threads + inform threads that they are allowed to execute.
    srvObj.setThreadRunPermission(1)
    srvObj.startJanitorThread()
    srvObj.startDataCheckThread()
    ngamsSubscriptionThread.startSubscriptionThread(srvObj)
    srvObj.startUserServiceThread()
    srvObj.startMirControlThread()
    srvObj.startCacheControlThread()

    # Change state to Online.
    srvObj.setState(NGAMS_ONLINE_STATE)

    # If specified in the configuration file that this server should act as a
    # Subscriber, then subscribe to the Data Providers specified. We do this
    # in a thread so that the server will continuesly try to  subscribe in
    # case not possible for one or more Subscribers when first tried.
    if (srvObj.getCfg().getSubscrEnable()):
        if (srvObj.getCfg().getSubscriptionsDic().keys()):
            thrObj = threading.Thread(None, _subscriberThread,
                                      NGAMS_SUBSCRIBER_THR, (srvObj, None))
            thrObj.setDaemon(0)
            thrObj.start()

    logger.info("NG/AMS prepared for Online State")


def handleOffline(srvObj,
                  reqPropsObj = None,
                  stopJanitorThr = 1):
    """
    Carry out the actions to put the system in Offline state (Standby).

    srvObj:          Reference to NG/AMS server class object (ngamsServer).

    reqPropsObj:     NG/AMS request properties object (ngamsReqProps).

    stopJanitorThr:  Setting this to 0, the function will not try to
                     stop the Janitor Thread. The reason for this is that
                     the Janitor Thread may bring the server to Offline
                     (integer/0|1).

    Returns:         Void.
    """
    # Stop/delete Janitor Thread + Data Check Thread + inform other
    # possible threads to stop execution (if running).
    if (stopJanitorThr):
        srvObj.stopJanitorThread()
    srvObj.stopDataCheckThread()
    ngamsSubscriptionThread.stopSubscriptionThread(srvObj)
    srvObj.stopUserServiceThread()
    srvObj.stopMirControlThread()
    srvObj.stopCacheControlThread()
    srvObj.setThreadRunPermission(0)

    logger.debug("Prepare NG/AMS for Offline State ...")

    # Unsubscribe possible subscriptions. This is only tried once.
    if (srvObj.getCfg().getAutoUnsubscribe()):
        for subscrObj in srvObj.getSubscrStatusList():
            try:
                resp, stat, msgObj, data = \
                      ngamsHttpUtils.httpGet(subscrObj.getHostId(),
                                       subscrObj.getPortNo(),
                                       NGAMS_UNSUBSCRIBE_CMD,
                                       [["url", subscrObj.getId()]])
            except Exception:
                msg = "Problem occurred while cancelling subscription " +\
                      "(host/port): %s/%d. Subscriber ID: %s"
                logger.exception(msg, subscrObj.getHostId(),
                                 subscrObj.getPortNo(), subscrObj.getId())
        srvObj.resetSubscrStatusList()

    # Check if there are files located in the Staging Areas of the
    # Disks. In case yes, move these to the Back-Log Area to have them
    # treated at a later stage.
    checkStagingAreas(srvObj)

    # Dump disk info on all disks, invoke the Offline Plug-In to prepare the
    # disks for offline, and mark the disks as unmounted in the DB.
    ngamsDiskUtils.dumpDiskInfoAllDisks(srvObj.getHostId(),
                                        srvObj.getDb(), srvObj.getCfg())
    plugIn = srvObj.getCfg().getOfflinePlugIn()
    if (srvObj.getCfg().getSimulation() == 0):
        logger.info("Invoking System Offline Plug-In: %s(srvObj, reqPropsObj)", plugIn)
        plugInMethod = loadPlugInEntryPoint(plugIn)
        plugInRes = plugInMethod(srvObj, reqPropsObj)
    else:
        pass
    ngamsDiskUtils.markDisksAsUnmountedInDb(srvObj.getHostId(), srvObj.getDb(), srvObj.getCfg())

    # Send out possible Retained Email Notification Messages.
    flushMsg = "NOTE: Distribution of retained Email Notification Messages " +\
               "forced at Offline"
    ngamsNotification.checkNotifRetBuf(srvObj.getHostId(), srvObj.getCfg(), 1, flushMsg)

    logger.info("NG/AMS prepared for Offline State")


def wakeUpHost(srvObj,
               suspHost):
    """
    Wake up a host which has been suspended. After invoking the appropriate
    Wake-Up Plug-In it is checked within the time-out defined in the
    NG/AMS Configuration File if the server, which was woken up is up
    and running. If this is not the case within the specified time-out,
    an exception is thrown.

    srvObj:         Reference to instance of the NG/AMS server (ngamsServer).

    suspHost:       Host name of the suspended host (string).

    Returns:        Void.
    """
    T = TRACE()

    wakeUpPi = srvObj.getCfg().getWakeUpPlugIn()
    portNo = srvObj.getDb().getPortNoFromHostId(suspHost)
    try:
        plugInMethod = loadPlugInEntryPoint(wakeUpPi)
        plugInMethod(srvObj, suspHost)

        ipAddress = srvObj.getDb().getIpFromHostId(suspHost)
        ngamsHighLevelLib.pingServer(ipAddress, portNo,
                                     srvObj.getCfg().getWakeUpCallTimeOut())
    except Exception:
        logger.exception("Error waking up host %s", suspHost)
        raise


def checkStagingAreas(srvObj):
    """
    Check the Staging Areas of the disks registered, and in case files
    are found on these move htese to the Back-Log Area.

    srvObj:    Reference to NG/AMS server class object (ngamsServer).

    Returns:   Void.
    """
    T = TRACE()

    diskList = ngamsDiskUtils.\
               getDiskInfoForMountedDisks(srvObj.getDb(), srvObj.getHostId(),
                                          srvObj.getCfg().\
                                          getRootDirectory())
    # Generate first a dictionary with all files in the staging areas.
    stagingFileDic = {}
    for disk in diskList:
        stagingArea = disk.getStagingArea()
        if (stagingArea != ""):
            fileList = glob.glob(stagingArea + "/*")
            fileList += glob.glob(stagingArea + "/.NGAMS*")
            for filename in fileList: stagingFileDic[filename] = 1
    # Go through all files in the staging file dictionary and move them to
    # the Bad Files Area.
    for filename in stagingFileDic.keys():
        ngamsHighLevelLib.moveFile2BadDir(srvObj.getCfg(), filename, filename)


def genIntAuthHdr(srvObj):
    """
    Generate an internal HTTP Authentication Header if possible.

    srvObj:    Reference to NG/AMS server class object (ngamsServer).

    Returns:   Authentication code or '' if no internal NGAS user defined
               (string).
    """
    # If the NGAS Internal Authorization User is defined generate
    # an internal Authorization Code.
    if (srvObj.getCfg().hasAuthUser(NGAMS_HTTP_INT_AUTH_USER)):
        authHttpHdrVal = srvObj.getCfg().\
                         getAuthHttpHdrVal(NGAMS_HTTP_INT_AUTH_USER)
    else:
        authHttpHdrVal = ""
    return authHttpHdrVal


# EOF<|MERGE_RESOLUTION|>--- conflicted
+++ resolved
@@ -46,7 +46,7 @@
     NGAMS_SUCCESS, TRACE, genLog, NGAMS_DISK_INFO, checkCreatePath,\
     NGAMS_SUBSCRIBER_THR, NGAMS_UNSUBSCRIBE_CMD, NGAMS_HTTP_INT_AUTH_USER,\
     loadPlugInEntryPoint, toiso8601, fromiso8601
-from ngamsLib import ngamsStatus, ngamsLib, ngamsHttpUtils
+from ngamsLib import ngamsStatus, ngamsLib
 from ngamsLib import ngamsPhysDiskInfo
 from ngamsLib import ngamsSubscriber
 from ngamsLib import ngamsHighLevelLib, ngamsDiskUtils
@@ -149,7 +149,7 @@
             statObj.clear()
             try:
                 resp, stat, msgObj, data = \
-                      ngamsHttpUtils.httpGet(subscrObj.getHostId(),
+                      ngamsLib.httpGet(subscrObj.getHostId(),
                                        subscrObj.getPortNo(),
                                        NGAMS_SUBSCRIBE_CMD, pars)
                 statObj.unpackXmlDoc(data, 1)
@@ -334,11 +334,7 @@
                                                        start_date,
                                                        subscrInfo[6],
                                                        subscrInfo[7],
-<<<<<<< HEAD
                                                        last_ingested_date,
-=======
-                                                       fromiso8601(subscrInfo[8], local=True) if subscrInfo[8] and subscrInfo[8].strip() else None,
->>>>>>> bc51d423
                                                        subscrInfo[3])
         tmpSubscrObj.setConcurrentThreads(subscrInfo[9])
         # Take only subscribers for this NG/AMS Server.
@@ -435,7 +431,7 @@
         for subscrObj in srvObj.getSubscrStatusList():
             try:
                 resp, stat, msgObj, data = \
-                      ngamsHttpUtils.httpGet(subscrObj.getHostId(),
+                      ngamsLib.httpGet(subscrObj.getHostId(),
                                        subscrObj.getPortNo(),
                                        NGAMS_UNSUBSCRIBE_CMD,
                                        [["url", subscrObj.getId()]])
@@ -496,7 +492,7 @@
         plugInMethod(srvObj, suspHost)
 
         ipAddress = srvObj.getDb().getIpFromHostId(suspHost)
-        ngamsHighLevelLib.pingServer(ipAddress, portNo,
+        ngamsHighLevelLib.pingServer(suspHost, ipAddress, portNo,
                                      srvObj.getCfg().getWakeUpCallTimeOut())
     except Exception:
         logger.exception("Error waking up host %s", suspHost)
