--- conflicted
+++ resolved
@@ -35,11 +35,7 @@
 # TODO: Give overhaul to handling of the DB Snapshot: Use ngamsDbm instead
 #       of bsddb + simplify the algorithm.
 
-<<<<<<< HEAD
-import os, time, thread, threading, glob, cPickle
-=======
 import os, time, glob, cPickle
->>>>>>> 76c12958
 import types
 import shutil
 
