#    ICRAR - International Centre for Radio Astronomy Research
#    (c) UWA - The University of Western Australia, 2012
#    Copyright by UWA (in the framework of the ICRAR)
#    All rights reserved
#
#    This library is free software; you can redistribute it and/or
#    modify it under the terms of the GNU Lesser General Public
#    License as published by the Free Software Foundation; either
#    version 2.1 of the License, or (at your option) any later version.
#
#    This library is distributed in the hope that it will be useful,
#    but WITHOUT ANY WARRANTY; without even the implied warranty of
#    MERCHANTABILITY or FITNESS FOR A PARTICULAR PURPOSE.  See the GNU
#    Lesser General Public License for more details.
#
#    You should have received a copy of the GNU Lesser General Public
#    License along with this library; if not, write to the Free Software
#    Foundation, Inc., 59 Temple Place, Suite 330, Boston,
#    MA 02111-1307  USA
#
#******************************************************************************
#
# "@(#) $Id: ngamsStatusCmd.py,v 1.11 2008/08/19 20:51:50 jknudstr Exp $"
#
# Who       When        What
# --------  ----------  -------------------------------------------------------
# jknudstr  22/04/2003  Created
#

"""
Function + code to handle the STATUS command.
"""
import contextlib
import glob
import logging
import os
import pkg_resources
import re
import sys
import types

from ngamsLib.ngamsCore import TRACE, NGAMS_HOST_LOCAL,\
    getHostName, genLog, genUniqueId, rmFile,\
    compressFile, NGAMS_GZIP_XML_MT, getNgamsVersion,\
    NGAMS_SUCCESS, NGAMS_XML_MT, fromiso8601, toiso8601
from ngamsLib import ngamsDbm, ngamsStatus, ngamsDiskInfo, ngamsHttpUtils
from ngamsLib import ngamsFileInfo, ngamsHighLevelLib
import ngamsFileUtils


logger = logging.getLogger(__name__)

# Man-page for the command.
_help = pkg_resources.resource_string(__name__, 'ngamsStatusCmd.txt')


def _checkFileAccess(srvObj,
                     reqPropsObj,
                     httpRef,
                     fileId,
                     fileVersion = -1,
                     diskId = ""):
    """
    Check if a file is accessible either on the local host or on a remotely
    located host.

    srvObj:         Instance of the server object (ngamsServer).

    reqPropsObj:    Request Property object to keep track of actions done
                    during the request handling (ngamsReqProps).

    httpRef:        Reference to the HTTP request handler
                    object (ngamsHttpRequestHandler).

    fileId:         File ID (string).

    fileVersion:    File Version (integer).

    diskId:         Disk ID (string).

    Returns:        Returns message indicating if the file is available
                    (string).
    """
    T = TRACE()

    logger.debug("Checking for access to file with ID: %s", fileId)

    # Check if the file is located on this host, or if the request should be
    # forwarded (if this server should act as proxy).
    location, fileHost, ipAddress, filePortNo, mountPoint, filename, fileId,\
              fileVersion, mimeType =\
              ngamsFileUtils.locateArchiveFile(srvObj, fileId, fileVersion,
                                               diskId)

    if (location != NGAMS_HOST_LOCAL):
        # Go and get it!
        host, port = srvObj.get_remote_server_endpoint(fileHost)
        pars = (('file_access', fileId), ('file_version', fileVersion), ('disk_id', diskId))
        resp = ngamsHttpUtils.httpGet(host, port, 'STATUS', pars, timeout=60)
        with contextlib.closing(resp):
            return ngamsStatus.to_status(resp, fileHost, 'STATUS').getMessage()

    else:
        # First check if this system allows for Retrieve Requests.
        if (not srvObj.getCfg().getAllowRetrieveReq()):
            msg = genLog("NGAMS_INFO_SERVICE_UNAVAIL", ["File Retrieval"])
        else:
            fileHost = "%s:%d" % (getHostName(), filePortNo)
            msg = genLog("NGAMS_INFO_FILE_AVAIL",
                         [fileId + "/Version: " + str(fileVersion), fileHost])
        return msg


def _getRefCounts():
    """
    Return information about all object allocated and the number of
    references pointing to each object. This can be used to check a running
    server for memory (object) leaks.

    Taken from: http://www.nightmare.com/medusa/memory-leaks.html.

    Returns:
    """
    T = TRACE()

    d = {}
    sys.modules
    # Collect all classes
    for m in sys.modules.values():
        for sym in dir(m):
            o = getattr (m, sym)
            if type(o) is types.ClassType:
                d[o] = sys.getrefcount (o)
    # sort by refcount
    pairs = map(lambda x: (x[1],x[0]), d.items())
    pairs.sort()
    pairs.reverse()
    return pairs


def _genRefCountRep():
    """
    Generate a report with number of objects allocated of each type.
    The report is a list with a sublist for each object of the form:

      [[<No of Refs>, <Object>], ...]

    Returns:   Report (list).
    """
    T = TRACE()

    refDic = {}
    for count, obj in _getRefCounts():
        if (not refDic.has_key(obj)): refDic[obj] = 0
        refDic[obj] += count
    objList = []
    objects = refDic.keys()
    objects.sort()
    for obj in objects:
        objList.append([refDic[obj], obj])
    return objList


def _genObjectStatus():
    """
    Generate a report with information about objects allocated, numbers of
    references to each object and other information that can be used to
    track down memory (object) leaks in the server.

    Returns:  Object report (string).
    """
    T = TRACE()

    rep = "NG/AMS SERVER OBJECT STATUS REPORT\n\n"
    import gc
    gc.set_debug(gc.DEBUG_COLLECTABLE | gc.DEBUG_UNCOLLECTABLE |
                 gc.DEBUG_INSTANCES | gc.DEBUG_OBJECTS)
    rep += "=Garbage Collector Status:\n\n"
    rep += "Enabled:             %d\n" % gc.isenabled()
    rep += "Unreachable objects: %d\n" % gc.collect()
    rep += "Threshold:           %s\n" % str(gc.get_threshold())
    #rep += "Objects:\n"
    #rep += str(gc.get_objects()) + "\n"
    rep += "Garbage:\n"
    rep += str(gc.garbage) + "\n\n"

    # Dump refence count status of all objects allocated into file specified.
    rep += "=Object Reference Counts:\n\n"
    for objInfo in _genRefCountRep():
        rep += "%-4d %s\n" % (objInfo[0], objInfo[1])

    rep += "\n=EOF"
    return rep


_fileListXmlHdr = """<?xml version="1.0" ?>

<NgamsStatus>
<FileList Id="%s" Status="REMAINING_DATA_OBJECTS: %s">

"""

_fileListXmlFooter = """

</FileList>
</NgamsStatus>
"""

STATUS_FILE_LIST_DBM_TAG = "STATUS_FILE_LIST_%s_DBM"

def _handleFileList(srvObj,
                    reqPropsObj,
                    httpRef):
    """
    Handle STATUS?file_list... Command.

    srvObj:         Reference to NG/AMS server class object (ngamsServer).

    reqPropsObj:    Request Property object to keep track of actions done
                    during the request handling (ngamsReqProps).

    httpRef:        Reference to the HTTP request handler
                    object (ngamsHttpRequestHandler).

    Returns:        The File List ID allocated for this request (string).
    """
    T = TRACE()

    # Should a lower limit for the ingestion date be taken into account.
    fromIngDate = None
    if (reqPropsObj.hasHttpPar("from_ingestion_date")):
        tmpTromIngDate = reqPropsObj.getHttpPar("from_ingestion_date")
        fromIngDate = fromiso8601(tmpTromIngDate)

    # Handle the unique flag. If this is specified, only information for unique
    # File ID/Version pairs are returned.
    unique = False
    if (reqPropsObj.hasHttpPar("unique")):
        unique = int(reqPropsObj.getHttpPar("unique"))

    # Dump the file information needed.
    fileListId = genUniqueId()
    dbmBaseName = STATUS_FILE_LIST_DBM_TAG % fileListId
    fileInfoDbmName = ngamsHighLevelLib.genTmpFilename(srvObj.getCfg(),
                                                           dbmBaseName)

    # Dump the file info from the DB. Deal with uniqueness quickly
    # (instead of using a new file like before)
    try:
        fileInfoDbm = ngamsDbm.ngamsDbm(fileInfoDbmName, 0, 1)
        fileCount = 1
        unique_files = set()
        for f in srvObj.db.files_in_host(srvObj.getHostId(), from_date=fromIngDate):
            if unique:
                key = str('%s_%d' % (f[2], f[3]))
                if key in unique_files:
                    continue
<<<<<<< HEAD
                uniqueFileListDbm.add(fileKey, fileInfo)
            fileInfoDbm.sync()
            fileInfoDbmName = fileInfoDbm.getDbmName()
            del fileInfoDbm
            uniqueFileListDbm.sync()
            uniqueFileListDbmName = uniqueFileListDbm.getDbmName()
            del uniqueFileListDbm
            mvFile(uniqueFileListDbmName, fileInfoDbmName)
    except Exception as e:
        rmFile("%s*" % fileInfoDbmBaseName)
=======
            else:
                key = str(fileCount)
            fileInfoDbm.add(key, f)
            fileCount += 1

    except Exception, e:
        rmFile(fileInfoDbmName)
>>>>>>> 574122b5
        msg = "Problem generating file list for STATUS Command. " +\
              "Parameters: from_ingestion_date=%s. Error: %s" %\
              (str(fromIngDate), str(e))
        raise Exception(msg)

    return fileListId


def _handleFileListReply(srvObj,
                         reqPropsObj,
                         httpRef,
                         fileListId,
                         maxElements = None):
    """
    Extracts file information from a previously dumped file information
    in connection with a STATUS?file_list request.

    srvObj:         Reference to NG/AMS server class object (ngamsServer).

    reqPropsObj:    Request Property object to keep track of actions done
                    during the request handling (ngamsReqProps).

    httpRef:        Reference to the HTTP request handler object
                    (ngamsHttpRequestHandler).

    fileListId:     File List ID allocated to this request (string).

    maxElements:    Maximum number of elements to extract and return to the
                    requestor (integer).

    Returns:        Void.
    """
    T = TRACE()

    # Get the name of the DBM in which the information is stored.
    dbmBaseName = STATUS_FILE_LIST_DBM_TAG % fileListId
    dbmPat = os.path.normpath("%s/*%s*" %\
                              (ngamsHighLevelLib.\
                               getNgasTmpDir(srvObj.getCfg()),
                               dbmBaseName))
    dbmMatches = glob.glob(dbmPat)
    if (len(dbmMatches) < 1):
        msg = "Referenced File List ID: %s in connection with " +\
              "STATUS/file_list request, is not (or no longer) known"
        raise Exception(msg % fileListId)
    elif (len(dbmMatches) > 1):
        msg = "Inconsistencies encountered in locating result set for " +\
              "STATUS/file_list for referenced File List ID: %s"
        raise Exception(msg % fileListId)
    fileInfoDbmName = dbmMatches[0]

    # Generate the NG/AMS Status Document, with a File List in it.
    # Compress it on the fly.
    fileListXmlDoc = ngamsHighLevelLib.\
                     genTmpFilename(srvObj.getCfg(),
                                    "STATUS_FILE_LIST_XML.xml")
    try:
        tmpFileListDbm = ngamsDbm.ngamsDbm(fileInfoDbmName,
                                           cleanUpOnDestr = 0,
                                           writePerm = 1)
        rmFile(fileListXmlDoc)
        fo = open(fileListXmlDoc, "w")
        if (not maxElements):
            remainingObjects = 0
        else:
            remainingObjects = (tmpFileListDbm.getCount() - maxElements)
        if (remainingObjects < 0):
            remainingObjects = 0
        fo.write(_fileListXmlHdr % (fileListId, str(remainingObjects)))

        # Loop over the file info objects and write them into the file.
        # take max the number of elements specified.
        tmpFileListDbm.initKeyPtr()
        elCount = 0
        keyRefList = []
        while (True):
            # Have the requested number of elements been extracted?
            if (maxElements):
                if (elCount >= maxElements):
                    break

            # Get the next key (if there are more elements).
            key, fileInfo = tmpFileListDbm.getNext()
            if (not key):
                break
            try:
                # Write the File Status XML Element in the file.
                tmpFileInfoObj = ngamsFileInfo.ngamsFileInfo().\
                                 unpackSqlResult(fileInfo)
                fileInfoXml = tmpFileInfoObj.genXml(storeDiskId = 1).\
                              toprettyxml("  ", "\n")[:-1]
                fo.write("\n" + fileInfoXml)
            except Exception as e:
                msg = "Error creating STATUS/File List XML Document. " +\
                      "Error: %s" % str(e)
                logger.error(msg)
                raise
            keyRefList.append(key)
            elCount += 1
        # Finish up the XML document, close the file.
        fo.write(_fileListXmlFooter)
        fo.close()
        # Assume this type of file can always be compressed.
        fileListXmlDoc = compressFile(fileListXmlDoc)
    except:
        rmFile("%s*" % fileInfoDbmName)
        rmFile("%s*" % fileListXmlDoc)
        raise

    # Send the XML document back to the requestor.
    try:
        httpRef.send_file(fileListXmlDoc, NGAMS_GZIP_XML_MT)

        # Remove the reported entries.
        for key in keyRefList:
            tmpFileListDbm.rem(key)
        tmpFileListDbm.sync()
        del keyRefList
        keyRefList = []

        # If there are no more entries, delete the DBM.
        dbmCount = tmpFileListDbm.getCount()
        del tmpFileListDbm
        if (dbmCount == 0):
            rmFile("%s*" % fileInfoDbmName)

<<<<<<< HEAD
    except Exception as e:
        rmFile("%s*" % fileListXmlDoc)
=======
    except Exception, e:
>>>>>>> 574122b5
        msg = "Error returning response to STATUS?file_list request. Error: %s"
        msg = msg % str(e)
        raise Exception(msg)
    finally:
        rmFile(fileListXmlDoc)


def handleCmd(srvObj,
                    reqPropsObj,
                    httpRef):
    """
    Handle STATUS command.

    srvObj:         Reference to NG/AMS server class object (ngamsServer).

    reqPropsObj:    Request Property object to keep track of actions done
                    during the request handling (ngamsReqProps).

    httpRef:        Reference to the HTTP request handler object
                    (ngamsHttpRequestHandler).

    Returns:        Void.
    """
    T = TRACE()

    status = ngamsStatus.ngamsStatus()
    status.\
             setDate(toiso8601()).\
             setVersion(getNgamsVersion()).setHostId(srvObj.getHostId()).\
             setStatus(NGAMS_SUCCESS).\
             setMessage("Successfully handled command STATUS").\
             setState(srvObj.getState()).setSubState(srvObj.getSubState())

    reqPropsObjRef = reqPropsObj

    # Get the information requested.
    diskId            = ""
    fileId            = ""
    fileVersion       = ""
    configurationFile = ""
    fileAccess        = ""
    hostId            = ""
    requestId         = ""
    dbTime            = ""
    dbTimeReset       = ""
    fileList          = ""
    fileListId        = ""
    maxElements       = 100000
    if (reqPropsObj.hasHttpPar("disk_id")):
        diskId = reqPropsObj.getHttpPar("disk_id")

    if (reqPropsObj.hasHttpPar("file_id")):
        fileId = reqPropsObj.getHttpPar("file_id")
    if (reqPropsObj.hasHttpPar("file_version")):
        fileVersion = int(reqPropsObj.getHttpPar("file_version"))

    if (reqPropsObj.hasHttpPar("configuration_file")): configurationFile = "-"

    if (reqPropsObj.hasHttpPar("file_access")):
        fileAccess = reqPropsObj.getHttpPar("file_access")

    if (reqPropsObj.hasHttpPar("host_id")):
        hostId = reqPropsObj.getHttpPar("host_id")

    if (reqPropsObj.hasHttpPar("max_elements")):
        maxElements = int(reqPropsObj.getHttpPar("max_elements"))

    if (reqPropsObj.hasHttpPar("request_id")):
        requestId = reqPropsObj.getHttpPar("request_id")

    if (reqPropsObj.hasHttpPar("db_time")):
        dbTime = True
    if (reqPropsObj.hasHttpPar("db_time_reset")):
        dbTimeReset = True

    if (reqPropsObj.hasHttpPar("flush_log")):
        # in the past this called flushLog()
        # do we really want to keep that functionality? I doubt it
        pass

    if (reqPropsObj.hasHttpPar("file_list")):
        fileList = int(reqPropsObj.getHttpPar("file_list"))

    if (reqPropsObj.hasHttpPar("file_list_id")):
        fileListId = reqPropsObj.getHttpPar("file_list_id")

    if (reqPropsObj.hasHttpPar("dump_object_info")):
        # Dump status of all objects allocated into file specified.
        targFile = reqPropsObj.getHttpPar("dump_object_info")
        rmFile(targFile)
        fo = open(targFile, "w")
        fo.write(_genObjectStatus())
        fo.close()

    # Handle request for file info.
    genCfgStatus     = 0
    genDiskStatus    = 0
    genFileStatus    = 0
    genStatesStatus  = 1
    genRequestStatus = 0
    msg              = ""
    help             = 0
    if (reqPropsObj.hasHttpPar("help")):
        global _help
        msg = _help
        help = 1

    elif hostId and hostId != srvObj.getHostId():

        host, port = srvObj.get_remote_server_endpoint(hostId)
        cfgObj = srvObj.getCfg()
        if not cfgObj.getProxyMode():
            httpRef.redirect(host, port)
            return
        else:
            try:
<<<<<<< HEAD
                srvObj.forwardRequest(reqPropsObj, httpRef, hostId, host, port,
                                      autoReply = 1)
            except Exception as e:
=======
                httpRef.proxy_request(hostId, host, port)
            except Exception, e:
>>>>>>> 574122b5
                ex = re.sub("<|>", "", str(e))
                errMsg = genLog("NGAMS_ER_COM",
                                [host, port,ex])
                raise Exception(errMsg)
            return
    elif (fileList):
        if (not fileListId):
            # It's a new STATUS?file_list request.
            fileListId = _handleFileList(srvObj, reqPropsObj, httpRef)
        # Send back data from the request.
        _handleFileListReply(srvObj, reqPropsObj, httpRef, fileListId,
                             maxElements)
    elif (diskId):
        diskObj = ngamsDiskInfo.ngamsDiskInfo()
        diskObj.read(srvObj.getDb(), diskId)
        status.addDiskStatus(diskObj)
        genDiskStatus = 1
    elif (fileId):
        if (not fileVersion): fileVersion = -1
        fileObj = ngamsFileInfo.ngamsFileInfo()
        fileObj.read(srvObj.getHostId(), srvObj.getDb(), fileId, fileVersion)
        diskObj = ngamsDiskInfo.ngamsDiskInfo()
        try:
            diskObj.read(srvObj.getDb(), fileObj.getDiskId())
        except:
            errMsg = "Illegal Disk ID found: %s for file with ID: %s" %\
                     (fileObj.getDiskId(), fileId)
            raise Exception(errMsg)
        diskObj.addFileObj(fileObj)
        status.addDiskStatus(diskObj)
        genDiskStatus = 1
        genFileStatus = 1
    elif (requestId):
        logger.debug("Checking status of request with ID: %s", requestId)
        reqPropsObjRef = srvObj.getRequest(requestId)
        if (not reqPropsObjRef):
            errMsg = genLog("NGAMS_ER_ILL_REQ_ID", [requestId])
            raise Exception(errMsg)
        genRequestStatus = 1
    elif (configurationFile):
        msg = "configuration_file=" + srvObj.getCfg().getCfg()
        genCfgStatus = 1
        status.setNgamsCfgObj(srvObj.getCfg())
    elif (fileAccess):
        if (not fileVersion): fileVersion = -1
        fileId = fileAccess
        msg = _checkFileAccess(srvObj, reqPropsObj, httpRef, fileId,
                               fileVersion, diskId)
    elif (dbTime):
        logger.debug("Querying total DB time")
        msg = "Total DB time: %.6fs" % srvObj.getDb().getDbTime()
    elif (dbTimeReset):
        msg = "Resetting DB timer"
        logger.debug(msg)
        srvObj.getDb().resetDbTime()
    else:
        msg = "Successfully handled command STATUS"

    if (reqPropsObjRef == reqPropsObj):
        reqPropsObj.setCompletionTime()
        srvObj.updateRequestDb(reqPropsObj)
    if (genCfgStatus or genDiskStatus or genFileStatus or genRequestStatus):
        status.setReqStatFromReqPropsObj(reqPropsObjRef)

        # Generate XML reply.
        xmlStat = status.genXmlDoc(genCfgStatus, genDiskStatus, genFileStatus,
                                   genStatesStatus)
        xmlStat = ngamsHighLevelLib.addStatusDocTypeXmlDoc(srvObj, xmlStat)
        httpRef.send_data(xmlStat, NGAMS_XML_MT)
    elif not httpRef.reply_sent:
        httpRef.send_status(msg)

    if (msg and (not help)):
        logger.info(msg)
    else:
        logger.info("Successfully handled command STATUS")


# EOF<|MERGE_RESOLUTION|>--- conflicted
+++ resolved
@@ -255,26 +255,13 @@
                 key = str('%s_%d' % (f[2], f[3]))
                 if key in unique_files:
                     continue
-<<<<<<< HEAD
-                uniqueFileListDbm.add(fileKey, fileInfo)
-            fileInfoDbm.sync()
-            fileInfoDbmName = fileInfoDbm.getDbmName()
-            del fileInfoDbm
-            uniqueFileListDbm.sync()
-            uniqueFileListDbmName = uniqueFileListDbm.getDbmName()
-            del uniqueFileListDbm
-            mvFile(uniqueFileListDbmName, fileInfoDbmName)
-    except Exception as e:
-        rmFile("%s*" % fileInfoDbmBaseName)
-=======
             else:
                 key = str(fileCount)
             fileInfoDbm.add(key, f)
             fileCount += 1
 
-    except Exception, e:
+    except Exception as e:
         rmFile(fileInfoDbmName)
->>>>>>> 574122b5
         msg = "Problem generating file list for STATUS Command. " +\
               "Parameters: from_ingestion_date=%s. Error: %s" %\
               (str(fromIngDate), str(e))
@@ -401,12 +388,7 @@
         if (dbmCount == 0):
             rmFile("%s*" % fileInfoDbmName)
 
-<<<<<<< HEAD
     except Exception as e:
-        rmFile("%s*" % fileListXmlDoc)
-=======
-    except Exception, e:
->>>>>>> 574122b5
         msg = "Error returning response to STATUS?file_list request. Error: %s"
         msg = msg % str(e)
         raise Exception(msg)
@@ -523,14 +505,8 @@
             return
         else:
             try:
-<<<<<<< HEAD
-                srvObj.forwardRequest(reqPropsObj, httpRef, hostId, host, port,
-                                      autoReply = 1)
+                httpRef.proxy_request(hostId, host, port)
             except Exception as e:
-=======
-                httpRef.proxy_request(hostId, host, port)
-            except Exception, e:
->>>>>>> 574122b5
                 ex = re.sub("<|>", "", str(e))
                 errMsg = genLog("NGAMS_ER_COM",
                                 [host, port,ex])
