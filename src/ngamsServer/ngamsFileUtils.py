--- conflicted
+++ resolved
@@ -56,11 +56,8 @@
     """
     T = TRACE()
 
-<<<<<<< HEAD
     myError = "File not found"
     
-=======
->>>>>>> 41553fed
     format = "_locateArchiveFile() - Disk ID: %s - File ID: " +\
              "%s - File Version: %d ..."
     info(4, format % (str(diskId), fileId, int(fileVersion)))
