--- conflicted
+++ resolved
@@ -36,12 +36,7 @@
 import socket, re, glob, commands, time
 from socket import *
 from   ngams import *
-<<<<<<< HEAD
 import ngamsDb, ngamsLib, ngamsHighLevelLib, ngamsDbCore
-=======
-import PccUtTime
-import ngamsDb, ngamsLib, ngamsHighLevelLib
->>>>>>> 41553fed
 import ngamsDb, ngamsPlugInApi, ngamsFileInfo, ngamsDiskInfo, ngamsFileList
 import ngamsDppiStatus, ngamsStatus, ngamsDiskUtils
 import ngamsSrvUtils, ngamsFileUtils, ngamsReqProps
@@ -224,7 +219,6 @@
         
         #info(3, "Getting block size for retrieval")
         blockSize = srvObj.getCfg().getBlockSize()
-<<<<<<< HEAD
 
         if(container_name):
             dataSize += len(EOC) + 1
@@ -241,18 +235,18 @@
             info(4, "Sending mainHeader:  " + header)
 
             httpRef.wfile.write(header)
-=======
-        mimeType = resObj.getMimeType()
-        dataSize = resObj.getDataSize()
-        refFilename = resObj.getRefFilename()
-        info(3,"Sending data back to requestor. Reference filename: " +\
+        else:
+            mimeType = resObj.getMimeType()
+            dataSize = resObj.getDataSize()
+            refFilename = resObj.getRefFilename()
+            info(3,"Sending data back to requestor. Reference filename: " +\
              refFilename + ". Size: " + str(dataSize))
-        srvObj.httpReplyGen(reqPropsObj, httpRef, NGAMS_HTTP_SUCCESS, None, 0,
-                            mimeType, dataSize)
-        contDisp = "attachment; filename=\"" + refFilename + "\""
-        info(4,"Sending header: Content-disposition: " + contDisp)
-        httpRef.send_header('Content-disposition', contDisp)
-        httpRef.wfile.write("\n")
+            srvObj.httpReplyGen(reqPropsObj, httpRef, NGAMS_HTTP_SUCCESS, None, 0,
+                                mimeType, dataSize)
+            contDisp = "attachment; filename=\"" + refFilename + "\""
+            info(4,"Sending header: Content-disposition: " + contDisp)
+            httpRef.send_header('Content-disposition', contDisp)
+            httpRef.wfile.write("\n")
         
         if (reqPropsObj.hasHttpPar("send_buffer")):
             try:
@@ -281,16 +275,6 @@
                     dataSent += len(tmpData)
                 howlong = time.time() - st
                 info(3, "Retrieval transfer rate = %.0f Bytes/s for file %s" % (dataSent / howlong, refFilename))
->>>>>>> 41553fed
-        else:
-            info(3,"Sending data back to requestor. Reference filename: " +\
-             refFilename + ". Size: " + str(dataSize))
-            srvObj.httpReplyGen(reqPropsObj, httpRef, NGAMS_HTTP_SUCCESS, None, 0,
-                                mimeType, dataSize)
-            contDisp = "attachment; filename=\"" + refFilename + "\""
-            info(4,"Sending header: Content-disposition: " + contDisp)
-            httpRef.send_header('Content-disposition', contDisp)
-            httpRef.wfile.write("\n")
 
         ii = 0
         for resObj in resObjList:
@@ -345,15 +329,9 @@
         info(4,"HTTP reply sent to: " + str(httpRef.client_address))
         reqPropsObj.setSentReply(1)
 
-<<<<<<< HEAD
-        for obj in statusObjList:
-            cleanUpAfterProc(obj)
-=======
         cleanUpAfterProc(statusObjList)
->>>>>>> 41553fed
     except Exception, e:
-        for obj in statusObjList:
-            cleanUpAfterProc(obj)
+        cleanUpAfterProc(statusObjList)
         raise e
 
 
@@ -607,7 +585,6 @@
                                                  hostId, domain, diskId,
                                                  fileVer)
 
-<<<<<<< HEAD
 
     found = False
     if(fileId):
@@ -683,8 +660,13 @@
         if (location == NGAMS_HOST_LOCAL):
             # Get the file and send back the contents from this NGAS host.
             srcFilename = os.path.normpath(mountPoint + "/" + filename)
+        
+            # Perform the possible file staging
+            performStaging(srvObj, reqPropsObj, httpRef, srcFilename)
+        
             # Perform the possible processing requested.
             procResult = performProcessing(srvObj,reqPropsObj,srcFilename,mimeType)
+
             procResultList.append(procResult)
         elif (((location == NGAMS_HOST_CLUSTER) or \
                (location == NGAMS_HOST_REMOTE)) and \
@@ -742,86 +724,6 @@
     # Send back reply with the result(s) queried and possibly processed.
     genReplyRetrieve(srvObj, reqPropsObj, httpRef, procResultList, containerName)
     
-=======
-    # If not located the quick way try the normal way.
-    if (not ipAddress):
-        # Locate the file best suiting the query and send it back if possible.
-        location, host, ipAddress, port, mountPoint, filename, fileId,\
-                  fileVersion, mimeType =\
-                  ngamsFileUtils.locateArchiveFile(srvObj, fileId, fileVer,
-                                                   diskId, hostId, reqPropsObj)
-
-    # If still not located, try to contact associated NGAS sites to query
-    # if the file is available there.
-    # TODO:
-    if (not ipAddress):
-        pass
-
-    if (location == NGAMS_HOST_LOCAL):
-        # Get the file and send back the contents from this NGAS host.
-        srcFilename = os.path.normpath(mountPoint + "/" + filename)
-        
-        # Perform the possible file staging
-        performStaging(srvObj, reqPropsObj, httpRef, srcFilename)
-        
-        # Perform the possible processing requested.
-        procResult = performProcessing(srvObj,reqPropsObj,srcFilename,mimeType)
-    elif (((location == NGAMS_HOST_CLUSTER) or \
-           (location == NGAMS_HOST_REMOTE)) and \
-           srvObj.getCfg().getProxyMode()):
-
-        info(3,"NG/AMS Server acting as proxy - requesting file with ID: " +\
-             fileId + " from NG/AMS Server on host/port: " + host + "/" +\
-             str(port) + " ...")
-
-        # Act as proxy - get the file from the NGAS host specified and
-        # send back the contents. The file is temporarily stored in the
-        # Processing Area.
-        procDir = ngamsHighLevelLib.genProcDirName(srvObj.getCfg())
-        checkCreatePath(procDir)
-        pars = []
-        for par in reqPropsObj.getHttpParNames():
-            if (par != "initiator"):
-                pars.append([par, reqPropsObj.getHttpPar(par)])
-        authHdr = ngamsSrvUtils.genIntAuthHdr(srvObj)
-        httpStatCode, httpStatMsg, httpHdrs, data =\
-                      ngamsLib.httpGet(ipAddress, port, NGAMS_RETRIEVE_CMD, 1,
-                                       pars,"",srvObj.getCfg().getBlockSize(),
-                                       timeOut = None, returnFileObj = 1,
-                                       authHdrVal = authHdr)
-        httpHdrDic = ngamsLib.httpMsgObj2Dic(httpHdrs)
-        dataSize = int(httpHdrDic["content-length"])
-
-        # Check that the Retrieve Request was successful.
-        try:
-            tmpStatObj = ngamsStatus.ngamsStatus().\
-                         unpackXmlDoc(data, getStatus=1)
-        except Exception, e:
-            # Data was not a NG/AMS XML Status Document.
-            tmpStatObj = None
-            pass
-        if (tmpStatObj):
-            if (tmpStatObj.getStatus() == NGAMS_FAILURE):
-                raise Exception, tmpStatObj.getMessage()
-
-        tmpPars = ngamsLib.parseHttpHdr(httpHdrDic["content-disposition"])
-        dataFilename = tmpPars["filename"]
-
-        # Generate fake ngamsDppiStatus object.
-        resultObj = ngamsDppiStatus.ngamsDppiResult(NGAMS_PROC_STREAM,
-                                                    mimeType, data,
-                                                    dataFilename, procDir,
-                                                    dataSize)
-        procResult = [ngamsDppiStatus.ngamsDppiStatus().addResult(resultObj)]
-    else:
-        # No proxy mode: A redirection HTTP response is generated.
-        srvObj.httpRedirReply(reqPropsObj, httpRef, ipAddress, port)
-        return
-
-    # Send back reply with the result(s) queried and possibly processed.
-    genReplyRetrieve(srvObj, reqPropsObj, httpRef, procResult)
-
->>>>>>> 41553fed
 
 def handleCmdRetrieve(srvObj,
                       reqPropsObj,
