#
#    ICRAR - International Centre for Radio Astronomy Research
#    (c) UWA - The University of Western Australia, 2012
#    Copyright by UWA (in the framework of the ICRAR)
#    All rights reserved
#
#    This library is free software; you can redistribute it and/or
#    modify it under the terms of the GNU Lesser General Public
#    License as published by the Free Software Foundation; either
#    version 2.1 of the License, or (at your option) any later version.
#
#    This library is distributed in the hope that it will be useful,
#    but WITHOUT ANY WARRANTY; without even the implied warranty of
#    MERCHANTABILITY or FITNESS FOR A PARTICULAR PURPOSE.  See the GNU
#    Lesser General Public License for more details.
#
#    You should have received a copy of the GNU Lesser General Public
#    License along with this library; if not, write to the Free Software
#    Foundation, Inc., 59 Temple Place, Suite 330, Boston,
#    MA 02111-1307  USA
#
#******************************************************************************
#
# "@(#) $Id: ngamsDbNgasHosts.py,v 1.13 2008/08/19 20:51:50 jknudstr Exp $"
#
# Who       When        What
# --------  ----------  -------------------------------------------------------
# jknudstr  07/03/2008  Created
#
"""
Contains queries for accessing the NGAS Hosts Table.

This class is not supposed to be used standalone in the present implementation.
It should be used as part of the ngamsDbBase parent classes.
"""

import collections

from   ngamsCore import TRACE
import ngamsDbCore


class ngamsDbNgasHosts(ngamsDbCore.ngamsDbCore):
    """
    Contains queries for accessing the NGAS Hosts Table.
    """

    def getHostInfoFromHostIds(self,
                               hostList):
        """
        Return a dictionary with the information in connection with each host.
        If for a host ID given, no information is found in the NGAS Hosts
        Table, the value for this wil be None.

        hostList:    List of host IDs (list/string).

        Returns:     List with sub-lists containing the information about the
                     hosts from the NGAS Hosts Table (list).
        """
        T = TRACE()

        sqlQuery = ["SELECT %s FROM ngas_hosts nh WHERE host_id IN (" % ngamsDbCore.getNgasHostsCols()]
        for x in xrange(len(hostList)):
            sqlQuery.append("{}")
            if x < len(hostList) - 1:
                sqlQuery.append(", ")
        sqlQuery.append(")")
        return self.query2(''.join(sqlQuery), args=[str(h) for h in hostList])


    def getIpFromHostId(self,
                        hostId):
        """
        Get the IP Address of a host from its Host ID.

        hostId:     Host ID (string).

        Returns:    IP Address (string).
        """
        sqlQuery = "SELECT ip_address FROM ngas_hosts WHERE host_id={0}"
        res = self.query2(sqlQuery, args=(hostId,))
        if len(res) == 1:
            return res[0][0]
        else:
<<<<<<< HEAD
            errMsg = "Error retrieving IP Address for host: " + hostId
            raise Exception(errMsg)
=======
            raise Exception("No NGAS host with host_id: %s" % hostId)
>>>>>>> 574122b5


    def getClusterNameFromHostId(self,
                                 hostId):
        """
        Get the Cluster Name to which a node belongs from its Host ID.

        hostId:     Host ID (string).

        Returns:    Cluster Name (string).
        """
        sqlQuery = "SELECT cluster_name FROM ngas_hosts WHERE host_id={0}"
        res = self.query2(sqlQuery, args=(hostId,))
        if len(res) == 1:
            return res[0][0]
        else:
            errMsg = "Error retrieving Cluster Name for host: " + hostId
            raise Exception(errMsg)

    def getSrvSuspended(self,
                        contactAddr,
                        ngasHostId = None):
        """
        Return flag indicating if the server is suspended.

        contactAddr:  Host ID or IP address (string).

        ngasHostId:   NGAS Host ID, e.g. myhost:8888 (string).

        Returns:      Server suspension flag (integer/0|1).
        """
        if (ngasHostId):
            sqlQuery = "SELECT srv_suspended FROM ngas_hosts WHERE host_id={0}"
            args = (ngasHostId,)
        else:
            sqlQuery = "SELECT srv_suspended FROM ngas_hosts WHERE host_id={0} OR ip_address={1}"
            args = (contactAddr, contactAddr)
        res = self.query2(sqlQuery, args)
        if len(res) == 1:
            try:
                return int(res[0][0])
            except:
                return 0
        else:
            errMsg = "Error retrieving Server Suspended Flag for host: " +\
                     str(ngasHostId)
            raise Exception(errMsg)


    def getSrvDataChecking(self,
                           hostId):
        """
        Return flag indicating if server is executing a Data Consistency Check.

        hostId:     Host ID (string).

        Returns:    Server suspension flag (integer/0|1).
        """
        sqlQuery = "SELECT srv_data_checking FROM ngas_hosts WHERE host_id={0}"
        res = self.query2(sqlQuery, args=(hostId,))
        if len(res) == 1:
            if res[0][0]:
                return int(res[0][0])
            else:
                return 0
        else:
            # If we get to this point, the entry was not found.
            errMsg = "Error retrieving Data Checking Flag - host: " + hostId
            raise Exception(errMsg)


    def writeHostInfo(self,
                      hostInfoObj):
        """
        Create an entry in the NGAS Hosts Table

        hostInfoObj:   ngamsHostInfo object containing the information for the
                       new entry (ngamsHostInfo).

        Returns:       Reference to object itself.
        """
        T = TRACE()

        # Key: column index; value: value to be INSERTed
        # It's ordered so we can iterate over it in the correct order later
        args = collections.OrderedDict()
        if hostInfoObj.getHostId():
            args[ngamsDbCore.NGAS_HOSTS_HOST_ID] = hostInfoObj.getHostId()
        if hostInfoObj.getSrvPort() != -1:
            args[ngamsDbCore.NGAS_HOSTS_SRV_PORT] = hostInfoObj.getSrvPort()
        if hostInfoObj.getDomain():
            args[ngamsDbCore.NGAS_HOSTS_DOMAIN] = hostInfoObj.getDomain()
        if hostInfoObj.getIpAddress():
            args[ngamsDbCore.NGAS_HOSTS_ADDRESS] = hostInfoObj.getIpAddress()
        if hostInfoObj.getMacAddress():
            args[ngamsDbCore.NGAS_HOSTS_MAC_ADDRESS] = hostInfoObj.getMacAddress()
        if hostInfoObj.getNSlots() and hostInfoObj.getNSlots() != -1:
            args[ngamsDbCore.NGAS_HOSTS_N_SLOTS] = hostInfoObj.getNSlots()
        if hostInfoObj.getClusterName():
            args[ngamsDbCore.NGAS_HOSTS_CLUSTER_NAME] = hostInfoObj.getClusterName()
        if hostInfoObj.getInstallationDate():
            args[ngamsDbCore.NGAS_HOSTS_INST_DATE] = self.asTimestamp(hostInfoObj.getInstallationDate())

        # Get column names and placeholder values to put into the SQL statement
        table_columns = ngamsDbCore.getNgasHostsMap()
        cols = ", ".join([table_columns[x] for x in args.keys()])
        params = ", ".join("{%d}" % (i) for i in xrange(len(args)))
        sql = "INSERT INTO ngas_hosts (%s) VALUES (%s)" % (cols, params)

        self.query2(sql, args=args.values())


    def updateSrvHostInfo(self,
                          hostId,
                          srvInfo):
        """
        Update the information in the DB, which is managed by the server
        itself. All columns starting with 'srv_' in the ngas_hosts tables
        are defined. The values can be taken from an instance of the
        ngamsHostInfo class.

        srvInfo:    List containing all information about the host. These are
                    all fields starting with 'srv_' from 'srv_version' to
                    'srv_state' (list).

        ignoreErr:  If set to 1, a possible exception thrown will be
                    caught, and this error ignored. Otherwise the
                    method will throw an exception itself (integer/0|1).

        Returns:    Void.
        """
        T = TRACE(5)

        sql = "UPDATE ngas_hosts SET " +\
              "srv_version={0}, srv_port={1}, srv_archive={2}, " +\
              "srv_retrieve={3}, srv_process={4}, srv_remove={5}, " +\
              "srv_data_checking={6}, srv_state={7} WHERE host_id={8}"
        args = list(srvInfo)
        args.append(hostId)
        self.query2(sql, args=args)

        self.triggerEvents()


    def reqWakeUpCall(self,
                      localHostId,
                      wakeUpHostId,
                      wakeUpTime):
        """
        Request a Wake-Up Call via the DB.

        wakeUpHostId:  Name of host where the NG/AMS Server requested for
                       the Wake-Up Call is running (string).

        wakeUpTime:    Absolute time for being woken up (seconds since
                       epoch) (integer).

        Returns:       Reference to object itself.
        """
        T = TRACE()

        wakeUpTimeLoc = self.asTimestamp(wakeUpTime)
        sqlQuery = "UPDATE ngas_hosts SET srv_suspended=1, " +\
                   "srv_req_wake_up_srv={0}, srv_req_wake_up_time={1} " +\
                   "WHERE host_id={2}"
        self.query2(sqlQuery, args=(wakeUpHostId, wakeUpTimeLoc, localHostId))
        self.triggerEvents()
        return self


    def markHostSuspended(self, hostId):
        """
        Mark a host as being suspended in the NGAS DB.

        hostId:    Name of host to mark as suspended. If not given the
                   local host name is used (string).

        Returns:   Reference to object itself.
        """
        T = TRACE()

        sql = "UPDATE ngas_hosts SET srv_suspended=1 WHERE host_id={0}"
        self.query2(sql, args=(hostId,))
        self.triggerEvents()
        return self


    def resetWakeUpCall(self,
                        hostId,
                        resetSrvSusp = 0):
        """
        Cancel/reset the Wake-Up Call parameters.

        hostId:        If specified, another host ID than the one where
                       this NG/AMS Server is running can be indicated (string).

        Returns:       Reference to object itself.
        """
        T = TRACE()

        sql = ["UPDATE ngas_hosts SET srv_req_wake_up_srv=''"]
        if (resetSrvSusp):
            sql.append(", srv_suspended=0")
        sql.append(" WHERE host_id={0}")
        self.query2(''.join(sql), args=(hostId,))

        self.triggerEvents()
        return self


    def getHostIdsFromClusterName(self,
                                  clusterName):
        """
        Return the list of host IDs within the context of a given cluster.

        clusterName:   Name of cluster to consider (string).

        Returns:       List with nodes in the cluster (list/string).
        """
        T = TRACE()

        sql = "SELECT host_id FROM ngas_hosts WHERE cluster_name={0}"
        res = self.query2(sql, args=(clusterName,))
        return [x[0] for x in res]


    def getWakeUpRequests(self, hostId):
        """
        Generates a tuple with suspended NGAS Hosts that have requested
        to be woken up by this host.

        Returns:  Tuple containing sub-tuples with information about hosts
                  to be woken up:

                    (({host id}, {wake-up time (secs since epoch)}), ...)

                                                                (list/tuple)
        """
        T = TRACE(5)

        sql = "SELECT host_id, srv_req_wake_up_time from ngas_hosts WHERE " +\
              "srv_req_wake_up_srv={0} AND srv_suspended=1"
        res = self.query2(sql, args=(hostId,))
        return [(r[0], self.fromTimestamp(r[1])) for r in res]


    def getPortNoFromHostId(self,
                            hostId):
        """
        Return the port number corresponding to the host ID.

        hostId:    Host ID (string).

        Return:    Port number (integer).
        """
        sql = "SELECT srv_port from ngas_hosts where host_id={0}"
        res = self.query2(sql, args=(hostId,))
        if len(res) == 1:
            return int(res[0][0])
        else:
            errMsg = "Error retrieving port number for host: " + hostId
            raise Exception(errMsg)


    def updateDataCheckStat(self,
                            hostId,
                            start,
                            remain,
                            estimTime,
                            rate,
                            checkMb,
                            checkedMb,
                            checkFiles,
                            checkedFiles):
        """
        Update the statistics for the Data Checking Thread.

        hostId:          ID of NGAS Host to update statistics for (string).

        start:           Start of checking in seconds since epoch (integer).

        remain:          Estimated remaining time in seconds (integer).

        estimTime:       Estimated total time in seconds to complete the check
                         cycle (integer)

        rate:            Rate of checking in MB/s (float).

        checkMb:         Amount of data to check in MB (float).

        checkedMb:       Amount checked in MB (float).

        checkFiles:      Number of files to check (integer).

        checkedFiles:    Number of files checked (integer).

        Returns:         Reference to object itself.
        """
        T = TRACE()

        startDbTime = self.asTimestamp(start)
        endDbTime = self.asTimestamp(start + estimTime)
        sql = "UPDATE ngas_hosts SET " +\
              "srv_check_start={0}, srv_check_remain={1}, srv_check_end={2}, " +\
              "srv_check_rate={3}, srv_check_mb={4}, srv_checked_mb={5}, " +\
              "srv_check_files={6}, srv_check_count={7} WHERE host_id={8}"
        args = (startDbTime, remain, endDbTime,
                rate, checkMb, checkedMb,
                checkFiles, checkedFiles, hostId)
        self.query2(sql, args=args)
        return self


# EOF<|MERGE_RESOLUTION|>--- conflicted
+++ resolved
@@ -82,12 +82,7 @@
         if len(res) == 1:
             return res[0][0]
         else:
-<<<<<<< HEAD
-            errMsg = "Error retrieving IP Address for host: " + hostId
-            raise Exception(errMsg)
-=======
             raise Exception("No NGAS host with host_id: %s" % hostId)
->>>>>>> 574122b5
 
 
     def getClusterNameFromHostId(self,
