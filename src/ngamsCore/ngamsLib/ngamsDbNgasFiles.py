--- conflicted
+++ resolved
@@ -271,59 +271,12 @@
 
         # getFileInfoList returns a generator, so we iterate once to get the first element
         try:
-<<<<<<< HEAD
-            # We have to update some fields of the disk hosting the file
-            # when we delete a file (number_of_files, available_mb,
-            # bytes_stored, also maybe later: checksum.
-            dbDiskInfo = self.getDiskInfoFromDiskId(diskId)
-            fileInfoDbmName = self.dumpFileInfoList(diskId, fileId,
-                                                    fileVersion, None,
-                                                    fileInfoDbmName)
-            fileInfoDbm = ngamsDbm.ngamsDbm(fileInfoDbmName)
-            if (fileInfoDbm.getCount() > 0):
-                dbFileInfo = fileInfoDbm.get("0")
-            else:
-                msg = "Cannot remove file. File ID: %s, " +\
-                      "File Version: %d, Disk ID: %s"
-                errMsg = msg % (fileId, fileVersion, diskId)
-                raise Exception(errMsg)
-            sql = "DELETE FROM ngas_files WHERE disk_id={0} AND file_id={1} AND file_version={2}"
-            self.query2(sql, args=(diskId, fileId, fileVersion))
-
-            # Create a File Removal Status Document.
-            if (self.getCreateDbSnapshot() and genSnapshot):
-                tmpFileObj = ngamsFileInfo.ngamsFileInfo().\
-                             unpackSqlResult(dbFileInfo)
-                self.createDbFileChangeStatusDoc(hostId, NGAMS_DB_CH_FILE_DELETE,
-                                                 [tmpFileObj])
-
-            # Now update the ngas_disks entry for the disk hosting the file.
-            if (dbDiskInfo):
-                newNumberOfFiles = (dbDiskInfo[ngamsDbCore.\
-                                               NGAS_DISKS_NO_OF_FILES] - 1)
-                if (newNumberOfFiles < 0): newNumberOfFiles = 0
-                newAvailMb = (dbDiskInfo[ngamsDbCore.NGAS_DISKS_AVAIL_MB] +
-                              int(float(dbFileInfo[ngamsDbCore.\
-                                                   NGAS_FILES_FILE_SIZE])/1e6))
-                newBytesStored = (dbDiskInfo[ngamsDbCore.\
-                                             NGAS_DISKS_BYTES_STORED] -
-                                  dbFileInfo[ngamsDbCore.NGAS_FILES_FILE_SIZE])
-                if (newBytesStored < 0): newBytesStored = 0
-                sql = "UPDATE ngas_disks SET number_of_files={0}, " +\
-                      "available_mb={1}, bytes_stored={2} WHERE disk_id={3}"
-                self.query2(sql, args=(newNumberOfFiles, newAvailMb, newBytesStored, diskId))
-
-            self.triggerEvents()
-            return self
-        finally:
-            if (fileInfoDbmName): rmFile(fileInfoDbmName)
-=======
             dbFileInfo = next(self.getFileInfoList(diskId, fileId, fileVersion))
         except StopIteration:
             msg = "Cannot remove file. File ID: %s, " +\
                   "File Version: %d, Disk ID: %s"
             errMsg = msg % (fileId, fileVersion, diskId)
-            raise Exception, errMsg
+            raise Exception(errMsg)
 
         sql = "DELETE FROM ngas_files WHERE disk_id={0} AND file_id={1} AND file_version={2}"
         self.query2(sql, args=(diskId, fileId, fileVersion))
@@ -353,7 +306,6 @@
 
         self.triggerEvents()
         return self
->>>>>>> 574122b5
 
 
     def getSumBytesStored(self,
