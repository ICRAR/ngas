#
#    ICRAR - International Centre for Radio Astronomy Research
#    (c) UWA - The University of Western Australia, 2012
#    Copyright by UWA (in the framework of the ICRAR)
#    All rights reserved
#
#    This library is free software; you can redistribute it and/or
#    modify it under the terms of the GNU Lesser General Public
#    License as published by the Free Software Foundation; either
#    version 2.1 of the License, or (at your option) any later version.
#
#    This library is distributed in the hope that it will be useful,
#    but WITHOUT ANY WARRANTY; without even the implied warranty of
#    MERCHANTABILITY or FITNESS FOR A PARTICULAR PURPOSE.  See the GNU
#    Lesser General Public License for more details.
#
#    You should have received a copy of the GNU Lesser General Public
#    License along with this library; if not, write to the Free Software
#    Foundation, Inc., 59 Temple Place, Suite 330, Boston,
#    MA 02111-1307  USA
#
#******************************************************************************
#
# "@(#) $Id: ngamsDataCheckingThreadTest.py,v 1.3 2008/08/19 20:51:50 jknudstr Exp $"
#
# Who       When        What
# --------  ----------  -------------------------------------------------------
# jknudstr  18/11/2003  Created
#
"""
This module contains the Test Suite for the Data Consistency Checking Thread.
"""

import sys
import time

from ngamsLib import ngamsConfig
from ngamsTestLib import ngamsTestSuite, runTest, sendPclCmd


class ngamsDataCheckingThreadTest(ngamsTestSuite):
    """
    Synopsis:
    Data Consistency Checking Thread.

    Description:
    This Test Suite exercises the Data Consistency Checking facility.
    It is verified that the various checks are properly functioning, and that
    the DCC Thread is robust towards various errors that might occur.

    Missing Test Cases:
    This Test Suite is very basic. A thorough review should be done and the
    missing Test Cases added.

    In particular Test Cases for detecting the various points checked should
    be added.
    """


    def test_DataCheckThread_1(self):
        """
        Synopsis:
        Basic functioning of Data Checking Feature.

        Description:
        Test Test the basic functioning of the Data Check Thread. The
        Data Check Thread is started and it is checked that it performs
        a cycle whereby all files are checked, and a Data Check Entry is
        logged into the NG/AMS Local Log File.

        Expected Result:
        After a given period of time, the DCC Thread should have completed
        one check cycle and have detected possible problems. In this case
        there are no inconsistencies found.

        Test Steps:
        - Start standard NG/AMS Server configured to carry out DCC
          continuosly.
        - Archive a small file 3 times.
        - Wait until the DCC has finished one cycle (NGAMS_INFO_DATA_CHK_STAT
          log written in the log file).
        - Check that the report is OK/that all files were checked.

        Remarks:
        ...
        """
        baseCfgFile = "src/ngamsCfg.xml"
        tmpCfgFile = "tmp/test_DataCheckThread_1_tmp.xml"
        cfg = ngamsConfig.ngamsConfig().load(baseCfgFile)
        cfg.storeVal("NgamsCfg.DataCheckThread[1].Active", "1")
        cfg.storeVal("NgamsCfg.DataCheckThread[1].Prio", "1")
        cfg.storeVal("NgamsCfg.DataCheckThread[1].MinCycle", "0T00:00:00")
        cfg.storeVal("NgamsCfg.Log[1].LocalLogLevel", "4")
        cfg.save(tmpCfgFile, 0)
        self.prepExtSrv(cfgFile=tmpCfgFile)
        client = sendPclCmd()
        for _ in range(3):
            client.archive("src/SmallFile.fits")

        # Wait a while to be sure that one check cycle has been completed.
        line = None
        startTime = time.time()
        found = False
<<<<<<< HEAD
        while not found and ((time.time() - startTime) <= 60):
=======
        looking_for = "NGAMS_INFO_DATA_CHK_STAT"
        while not found and ((time.time() - startTime) < 60):
>>>>>>> 67a9cab9
            for line in open(cfg.getLocalLogFile(), "r"):
                # The DCC finished
                if looking_for in line:

                    # Nasty...
                    parts = line.split("NGAMS_INFO_DATA_CHK_STAT")
                    parts = parts[1].split(" ")

                    # "6" is what comes after "Number of files checked"
                    # in the log statement
                    nfiles_checked = int(parts[5][:-1])
                    nfiles_unregistered = int(parts[11][:-1])
                    nfiles_bad = int(parts[17][:-1])

                    self.assertEquals(6, nfiles_checked)
                    self.assertEquals(0, nfiles_unregistered)
                    self.assertEquals(0, nfiles_bad)
                    found = True
            time.sleep(1)
        if not found:
            self.fail("Data Check Thread didn't complete "+\
                      "check cycle within the expected period of time")


def run():
    """
    Run the complete test.

    Returns:   Void.
    """
    runTest(["ngamsDataCheckingThreadTest"])


if __name__ == '__main__':
    """
    Main program executing the test cases of the module test.
    """
    runTest(sys.argv)


# EOF<|MERGE_RESOLUTION|>--- conflicted
+++ resolved
@@ -101,12 +101,8 @@
         line = None
         startTime = time.time()
         found = False
-<<<<<<< HEAD
-        while not found and ((time.time() - startTime) <= 60):
-=======
         looking_for = "NGAMS_INFO_DATA_CHK_STAT"
         while not found and ((time.time() - startTime) < 60):
->>>>>>> 67a9cab9
             for line in open(cfg.getLocalLogFile(), "r"):
                 # The DCC finished
                 if looking_for in line:
